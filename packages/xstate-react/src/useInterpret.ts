--- conflicted
+++ resolved
@@ -116,56 +116,9 @@
 ): InterpreterFrom<TMachine> {
   const service = useIdleInterpreter(getMachine, options as any);
 
-<<<<<<< HEAD
-  if (
-    process.env.NODE_ENV !== 'production' &&
-    typeof getMachine !== 'function'
-  ) {
-    const [initialMachine] = useState(machine);
-
-    if (getMachine !== initialMachine) {
-      console.warn(
-        'Machine given to `useMachine` has changed between renders. This is not supported and might lead to unexpected results.\n' +
-          'Please make sure that you pass the same Machine as argument each time.'
-      );
-    }
-  }
-
-  const {
-    context,
-    guards,
-    actions,
-    actors,
-    delays,
-    state: rehydratedState,
-    ...interpreterOptions
-  } = options;
-
-  const service = useConstant(() => {
-    const machineConfig = {
-      context,
-      guards,
-      actions,
-      actors,
-      delays
-    };
-    const machineWithConfig = machine.provide(machineConfig as any);
-
-    return interpret(machineWithConfig, {
-      deferEvents: true,
-      ...interpreterOptions
-    }) as InterpreterFrom<TMachine>;
-  });
-
-  useIsomorphicLayoutEffect(() => {
-    let sub;
-    if (observerOrListener) {
-      sub = service.subscribe(toObserver(observerOrListener) as any);
-=======
   useEffect(() => {
     if (!observerOrListener) {
       return;
->>>>>>> 8a303d14
     }
     let sub = service.subscribe(toObserver(observerOrListener));
     return () => {
@@ -185,21 +138,5 @@
     };
   }, []);
 
-<<<<<<< HEAD
-  // Make sure options are kept updated when they change.
-  // This mutation assignment is safe because the service instance is only used
-  // in one place -- this hook's caller.
-  useIsomorphicLayoutEffect(() => {
-    Object.assign(service.machine.options.actions, actions);
-    Object.assign(service.machine.options.guards, guards);
-    Object.assign(service.machine.options.actors, actors);
-    Object.assign(service.machine.options.delays, delays);
-  }, [actions, guards, actors, delays]);
-
-  useReactEffectActions(service as any); // TODO: fix type
-
-  return service;
-=======
   return service as any;
->>>>>>> 8a303d14
 }