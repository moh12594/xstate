--- conflicted
+++ resolved
@@ -11,10 +11,6 @@
   Typestate,
   Observer
 } from 'xstate';
-<<<<<<< HEAD
-import { toObserver } from 'xstate/src/utils';
-=======
->>>>>>> 7ae8f8e5
 import { MaybeLazy } from './types';
 import useConstant from './useConstant';
 import { UseMachineOptions } from './useMachine';
