--- conflicted
+++ resolved
@@ -7,63 +7,17 @@
   InternalMachineImplementations,
   InterpreterFrom,
   InterpreterOptions,
-<<<<<<< HEAD
+  InterpreterStatus,
   MachineContext,
-=======
-  InterpreterStatus,
->>>>>>> 7a698d4e
   State,
   StateConfig,
   StateFrom
 } from 'xstate';
-<<<<<<< HEAD
-import {
-  MaybeLazy,
-  Prop,
-  ReactActionFunction,
-  ReactActionObject,
-  ReactEffectType
-} from './types';
-import { useInterpret } from './useInterpret';
-
-function createReactAction<
-  TContext extends MachineContext,
-  TEvent extends EventObject
->(
-  exec: ActionFunction<TContext, TEvent> | undefined,
-  tag: ReactEffectType
-): ReactActionObject<TContext, TEvent> {
-  const reactExec: ReactActionFunction<TContext, TEvent> = (...args) => {
-    // don't execute; just return
-    return () => {
-      return exec?.(...args);
-    };
-  };
-  return {
-    type: 'xstate/react.action',
-    params: { __effect: tag, exec: reactExec }
-  };
-}
-
-export function asEffect<
-  TContext extends MachineContext,
-  TEvent extends EventObject
->(exec: ActionFunction<TContext, TEvent>): ReactActionObject<TContext, TEvent> {
-  return createReactAction(exec, ReactEffectType.Effect);
-}
-
-export function asLayoutEffect<
-  TContext extends MachineContext,
-  TEvent extends EventObject
->(exec: ActionFunction<TContext, TEvent>): ReactActionObject<TContext, TEvent> {
-  return createReactAction(exec, ReactEffectType.LayoutEffect);
-=======
 import { MaybeLazy, Prop } from './types';
 import { useIdleInterpreter } from './useInterpret';
 
 function identity<T>(a: T): T {
   return a;
->>>>>>> 7a698d4e
 }
 
 export interface UseMachineOptions<
@@ -123,7 +77,7 @@
     if (service.status === InterpreterStatus.NotStarted) {
       return (options.state
         ? State.create(options.state)
-        : service.machine.initialState) as State<any, any, any, any, any>;
+        : service.machine.initialState) as State<any, any, any>;
     }
 
     return service.state;
