--- conflicted
+++ resolved
@@ -1,9 +1,5 @@
+import { act, fireEvent, render, screen } from '@testing-library/react';
 import * as React from 'react';
-<<<<<<< HEAD
-import { assign, createMachine, interpret, spawn } from 'xstate';
-import { toActorRef } from 'xstate/lib/Actor';
-import { act, render, fireEvent, screen } from '@testing-library/react';
-=======
 import {
   ActorRefFrom,
   assign,
@@ -13,8 +9,6 @@
   StateFrom,
   toActorRef
 } from 'xstate';
-import { act, render, cleanup, fireEvent } from '@testing-library/react';
->>>>>>> fd69727f
 import { useInterpret, useMachine, useSelector } from '../src';
 
 describe('useSelector', () => {
