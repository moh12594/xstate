--- conflicted
+++ resolved
@@ -1,13 +1,7 @@
 import { createMachine, assign, SCXML, ActorRef, Interpreter } from 'xstate';
-<<<<<<< HEAD
 import { XStateDevInterface } from 'xstate/dev';
-import { ReceiverEvent } from './types';
-import { stringify } from './utils';
-=======
-import { XStateDevInterface } from 'xstate/lib/devTools';
 import { stringifyMachine, stringifyState } from './serialize';
 import { ReceiverEvent, Replacer } from './types';
->>>>>>> 97ca8790
 
 export type InspectMachineEvent =
   | ReceiverEvent
