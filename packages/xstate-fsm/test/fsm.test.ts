--- conflicted
+++ resolved
@@ -369,7 +369,6 @@
     actionService.send({ type: 'TOGGLE' });
   });
 
-<<<<<<< HEAD
   describe('`start` method', () => {
     it.only('should start the service with initial state by default', () => {
       const machine = createMachine2({
@@ -443,9 +442,6 @@
   });
 
   it.only('should execute initial entry action', () => {
-=======
-  it('should execute initial entry action', () => {
->>>>>>> 7a698d4e
     let executed = false;
 
     const machine = createMachine2({
@@ -554,7 +550,152 @@
 
     expect(nextState.actions.map((a) => a.type)).toEqual(['action']);
   });
-<<<<<<< HEAD
+
+  describe('`start` method', () => {
+    it('should start the service with initial state by default', () => {
+      const machine = createMachine({
+        initial: 'foo',
+        states: {
+          foo: {
+            on: {
+              NEXT: 'bar'
+            }
+          },
+          bar: {}
+        }
+      });
+
+      const service = interpret(machine).start();
+
+      expect(service.state.value).toBe('foo');
+    });
+
+    it('should rehydrate the state if the state if provided', () => {
+      const machine = createMachine({
+        initial: 'foo',
+        states: {
+          foo: {
+            on: {
+              NEXT: 'bar'
+            }
+          },
+          bar: {
+            on: {
+              NEXT: 'baz'
+            }
+          },
+          baz: {}
+        }
+      });
+
+      const service = interpret(machine).start('bar');
+      expect(service.state.value).toBe('bar');
+
+      service.send('NEXT');
+      expect(service.state.matches('baz')).toBe(true);
+    });
+
+    it('should rehydrate the state and the context if both are provided', () => {
+      const machine = createMachine({
+        initial: 'foo',
+        states: {
+          foo: {
+            on: {
+              NEXT: 'bar'
+            }
+          },
+          bar: {
+            on: {
+              NEXT: 'baz'
+            }
+          },
+          baz: {}
+        }
+      });
+
+      const context = { hello: 'world' };
+      const service = interpret(machine).start({ value: 'bar', context });
+      expect(service.state.value).toBe('bar');
+      expect(service.state.context).toBe(context);
+
+      service.send('NEXT');
+      expect(service.state.matches('baz')).toBe(true);
+    });
+
+    it('should execute initial actions when re-starting a service', () => {
+      let entryActionCalled = false;
+      const machine = createMachine({
+        initial: 'test',
+        states: {
+          test: {
+            entry: () => (entryActionCalled = true)
+          }
+        }
+      });
+
+      const service = interpret(machine).start();
+      service.stop();
+
+      entryActionCalled = false;
+
+      service.start();
+
+      expect(entryActionCalled).toBe(true);
+    });
+
+    it('should execute initial actions when re-starting a service that transitioned to a different state', () => {
+      let entryActionCalled = false;
+      const machine = createMachine({
+        initial: 'a',
+        states: {
+          a: {
+            entry: () => (entryActionCalled = true),
+            on: {
+              NEXT: 'b'
+            }
+          },
+          b: {}
+        }
+      });
+
+      const service = interpret(machine).start();
+      service.send({ type: 'NEXT' });
+      service.stop();
+
+      entryActionCalled = false;
+
+      service.start();
+
+      expect(entryActionCalled).toBe(true);
+    });
+
+    it('should not execute actions of the last known non-initial state when re-starting a service', () => {
+      let entryActionCalled = false;
+      const machine = createMachine({
+        initial: 'a',
+        states: {
+          a: {
+            on: {
+              NEXT: 'b'
+            }
+          },
+          b: {
+            entry: () => (entryActionCalled = true)
+          }
+        }
+      });
+
+      const service = interpret(machine).start();
+      service.send({ type: 'NEXT' });
+      service.stop();
+
+      entryActionCalled = false;
+
+      service.start();
+
+      expect(entryActionCalled).toBe(false);
+    });
+  });
 });
 
 describe('new', () => {
@@ -726,152 +867,5 @@
     });
 
     s.send({ type: 'NEXT' });
-=======
-
-  describe('`start` method', () => {
-    it('should start the service with initial state by default', () => {
-      const machine = createMachine({
-        initial: 'foo',
-        states: {
-          foo: {
-            on: {
-              NEXT: 'bar'
-            }
-          },
-          bar: {}
-        }
-      });
-
-      const service = interpret(machine).start();
-
-      expect(service.state.value).toBe('foo');
-    });
-
-    it('should rehydrate the state if the state if provided', () => {
-      const machine = createMachine({
-        initial: 'foo',
-        states: {
-          foo: {
-            on: {
-              NEXT: 'bar'
-            }
-          },
-          bar: {
-            on: {
-              NEXT: 'baz'
-            }
-          },
-          baz: {}
-        }
-      });
-
-      const service = interpret(machine).start('bar');
-      expect(service.state.value).toBe('bar');
-
-      service.send('NEXT');
-      expect(service.state.matches('baz')).toBe(true);
-    });
-
-    it('should rehydrate the state and the context if both are provided', () => {
-      const machine = createMachine({
-        initial: 'foo',
-        states: {
-          foo: {
-            on: {
-              NEXT: 'bar'
-            }
-          },
-          bar: {
-            on: {
-              NEXT: 'baz'
-            }
-          },
-          baz: {}
-        }
-      });
-
-      const context = { hello: 'world' };
-      const service = interpret(machine).start({ value: 'bar', context });
-      expect(service.state.value).toBe('bar');
-      expect(service.state.context).toBe(context);
-
-      service.send('NEXT');
-      expect(service.state.matches('baz')).toBe(true);
-    });
-
-    it('should execute initial actions when re-starting a service', () => {
-      let entryActionCalled = false;
-      const machine = createMachine({
-        initial: 'test',
-        states: {
-          test: {
-            entry: () => (entryActionCalled = true)
-          }
-        }
-      });
-
-      const service = interpret(machine).start();
-      service.stop();
-
-      entryActionCalled = false;
-
-      service.start();
-
-      expect(entryActionCalled).toBe(true);
-    });
-
-    it('should execute initial actions when re-starting a service that transitioned to a different state', () => {
-      let entryActionCalled = false;
-      const machine = createMachine({
-        initial: 'a',
-        states: {
-          a: {
-            entry: () => (entryActionCalled = true),
-            on: {
-              NEXT: 'b'
-            }
-          },
-          b: {}
-        }
-      });
-
-      const service = interpret(machine).start();
-      service.send({ type: 'NEXT' });
-      service.stop();
-
-      entryActionCalled = false;
-
-      service.start();
-
-      expect(entryActionCalled).toBe(true);
-    });
-
-    it('should not execute actions of the last known non-initial state when re-starting a service', () => {
-      let entryActionCalled = false;
-      const machine = createMachine({
-        initial: 'a',
-        states: {
-          a: {
-            on: {
-              NEXT: 'b'
-            }
-          },
-          b: {
-            entry: () => (entryActionCalled = true)
-          }
-        }
-      });
-
-      const service = interpret(machine).start();
-      service.send({ type: 'NEXT' });
-      service.stop();
-
-      entryActionCalled = false;
-
-      service.start();
-
-      expect(entryActionCalled).toBe(false);
-    });
->>>>>>> 7a698d4e
   });
 });