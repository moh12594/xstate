--- conflicted
+++ resolved
@@ -40,14 +40,9 @@
   actorRef:
     | ActorRef<EventObject, unknown>
     | Ref<ActorRef<EventObject, unknown>>,
-<<<<<<< HEAD
-  getSnapshot: (actor: ActorRef<EventObject, unknown>) => unknown = (a) =>
-    isActorWithState(a) ? a.state : (a as any).current || undefined
-=======
   getSnapshot: (
     actor: ActorRef<EventObject, unknown>
   ) => unknown = defaultGetSnapshot
->>>>>>> b7e5a33e
 ): {
   state: Ref<unknown>;
   send: Sender<EventObject>;
