import { Ref, shallowRef } from 'vue';
import {
  AnyStateMachine,
  AreAllImplementationsAssumedToBeProvided,
  InternalMachineOptions,
  InterpreterFrom,
  InterpreterOptions,
<<<<<<< HEAD
  MachineImplementationsSimplified,
  MachineContext
=======
  State,
  StateFrom
>>>>>>> 3706c62f
} from 'xstate';
import { MaybeLazy, Prop, UseMachineOptions } from './types';
import { useInterpret } from './useInterpret';

<<<<<<< HEAD
export function useMachine<
  TContext extends MachineContext,
  TEvent extends EventObject
>(
  getMachine: MaybeLazy<StateMachine<TContext, TEvent>>,
  options: Partial<InterpreterOptions> &
    Partial<UseMachineOptions<TContext, TEvent>> &
    Partial<MachineImplementationsSimplified<TContext, TEvent>> = {}
): {
  state: Ref<State<TContext, TEvent>>;
  send: Interpreter<TContext, TEvent>['send'];
  service: Interpreter<TContext, TEvent>;
} {
  const service = useInterpret<TContext, TEvent>(getMachine, options, listener);

  const { initialState } = service.machine;
  const state = shallowRef(
    (options.state ? State.create(options.state) : initialState) as State<
      TContext,
      TEvent
    >
  );

  function listener(nextState: State<TContext, TEvent>) {
=======
type RestParams<
  TMachine extends AnyStateMachine
> = AreAllImplementationsAssumedToBeProvided<
  TMachine['__TResolvedTypesMeta']
> extends false
  ? [
      options: InterpreterOptions &
        UseMachineOptions<TMachine['__TContext'], TMachine['__TEvent']> &
        InternalMachineOptions<
          TMachine['__TContext'],
          TMachine['__TEvent'],
          TMachine['__TResolvedTypesMeta'],
          true
        >
    ]
  : [
      options?: InterpreterOptions &
        UseMachineOptions<TMachine['__TContext'], TMachine['__TEvent']> &
        InternalMachineOptions<
          TMachine['__TContext'],
          TMachine['__TEvent'],
          TMachine['__TResolvedTypesMeta']
        >
    ];

type UseMachineReturn<
  TMachine extends AnyStateMachine,
  TInterpreter = InterpreterFrom<TMachine>
> = {
  state: Ref<StateFrom<TMachine>>;
  send: Prop<TInterpreter, 'send'>;
  service: TInterpreter;
};

export function useMachine<TMachine extends AnyStateMachine>(
  getMachine: MaybeLazy<TMachine>,
  ...[options = {}]: RestParams<TMachine>
): UseMachineReturn<TMachine> {
  function listener(nextState: StateFrom<TMachine>) {
>>>>>>> 3706c62f
    // Only change the current state if:
    // - the incoming state is the "live" initial state (since it might have new actors)
    // - OR the incoming state actually changed.
    //
    // The "live" initial state will have .changed === undefined.
    const initialStateChanged =
      nextState.changed === undefined && Object.keys(nextState.children).length;

    if (nextState.changed || initialStateChanged) {
      state.value = nextState;
    }
  }

  const service = useInterpret(getMachine, options, listener);

  const { initialState } = service.machine;
  const state = shallowRef(
    options.state ? State.create(options.state) : initialState
  );

  return { state, send: service.send, service } as any;
}<|MERGE_RESOLUTION|>--- conflicted
+++ resolved
@@ -2,46 +2,15 @@
 import {
   AnyStateMachine,
   AreAllImplementationsAssumedToBeProvided,
-  InternalMachineOptions,
+  InternalMachineImplementations,
   InterpreterFrom,
   InterpreterOptions,
-<<<<<<< HEAD
-  MachineImplementationsSimplified,
-  MachineContext
-=======
   State,
   StateFrom
->>>>>>> 3706c62f
 } from 'xstate';
 import { MaybeLazy, Prop, UseMachineOptions } from './types';
 import { useInterpret } from './useInterpret';
 
-<<<<<<< HEAD
-export function useMachine<
-  TContext extends MachineContext,
-  TEvent extends EventObject
->(
-  getMachine: MaybeLazy<StateMachine<TContext, TEvent>>,
-  options: Partial<InterpreterOptions> &
-    Partial<UseMachineOptions<TContext, TEvent>> &
-    Partial<MachineImplementationsSimplified<TContext, TEvent>> = {}
-): {
-  state: Ref<State<TContext, TEvent>>;
-  send: Interpreter<TContext, TEvent>['send'];
-  service: Interpreter<TContext, TEvent>;
-} {
-  const service = useInterpret<TContext, TEvent>(getMachine, options, listener);
-
-  const { initialState } = service.machine;
-  const state = shallowRef(
-    (options.state ? State.create(options.state) : initialState) as State<
-      TContext,
-      TEvent
-    >
-  );
-
-  function listener(nextState: State<TContext, TEvent>) {
-=======
 type RestParams<
   TMachine extends AnyStateMachine
 > = AreAllImplementationsAssumedToBeProvided<
@@ -50,7 +19,7 @@
   ? [
       options: InterpreterOptions &
         UseMachineOptions<TMachine['__TContext'], TMachine['__TEvent']> &
-        InternalMachineOptions<
+        InternalMachineImplementations<
           TMachine['__TContext'],
           TMachine['__TEvent'],
           TMachine['__TResolvedTypesMeta'],
@@ -60,7 +29,7 @@
   : [
       options?: InterpreterOptions &
         UseMachineOptions<TMachine['__TContext'], TMachine['__TEvent']> &
-        InternalMachineOptions<
+        InternalMachineImplementations<
           TMachine['__TContext'],
           TMachine['__TEvent'],
           TMachine['__TResolvedTypesMeta']
@@ -81,7 +50,6 @@
   ...[options = {}]: RestParams<TMachine>
 ): UseMachineReturn<TMachine> {
   function listener(nextState: StateFrom<TMachine>) {
->>>>>>> 3706c62f
     // Only change the current state if:
     // - the incoming state is the "live" initial state (since it might have new actors)
     // - OR the incoming state actually changed.
