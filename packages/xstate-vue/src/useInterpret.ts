import {
  interpret,
  EventObject,
  State,
  Interpreter,
  InterpreterOptions,
  MachineImplementations,
  Observer,
  StateMachine
} from 'xstate';
import { UseMachineOptions, MaybeLazy } from './types';
import { onBeforeUnmount, onMounted } from 'vue';
import { MachineContext } from '../../core/src';

// copied from core/src/utils.ts
// it avoids a breaking change between this package and XState which is its peer dep
function toObserver<T>(
  nextHandler: Observer<T> | ((value: T) => void),
  errorHandler?: (error: any) => void,
  completionHandler?: () => void
): Observer<T> {
  if (typeof nextHandler === 'object') {
    return nextHandler;
  }

  const noop = () => void 0;

  return {
    next: nextHandler,
    error: errorHandler || noop,
    complete: completionHandler || noop
  };
}

export function useInterpret<
  TContext extends MachineContext,
  TEvent extends EventObject
>(
  getMachine: MaybeLazy<StateMachine<TContext, TEvent>>,
  options: Partial<InterpreterOptions> &
    Partial<UseMachineOptions<TContext, TEvent>> &
    Partial<MachineImplementations<TContext, TEvent>> = {},
  observerOrListener?:
    | Observer<State<TContext, TEvent>>
    | ((value: State<TContext, TEvent>) => void)
): Interpreter<TContext, TEvent> {
  const machine = typeof getMachine === 'function' ? getMachine() : getMachine;

  const {
    context,
    guards,
    actions,
    actors,
    delays,
    state: rehydratedState,
    ...interpreterOptions
  } = options;

  const machineConfig = {
    context,
    guards,
    actions,
    actors,
    delays
  };

<<<<<<< HEAD
  const machineWithConfig = machine.provide({ ...machineConfig, context });
=======
  const machineWithConfig = machine.withConfig(machineConfig as any, () => ({
    ...machine.context,
    ...context
  }));
>>>>>>> e58857fb

  const service = interpret(machineWithConfig, interpreterOptions).start(
    rehydratedState ? (State.create(rehydratedState) as any) : undefined
  );

  let sub;
  onMounted(() => {
    if (observerOrListener) {
      sub = service.subscribe(toObserver(observerOrListener as any));
    }
  });

  onBeforeUnmount(() => {
    service.stop();
    sub?.unsubscribe();
  });

  return service as any;
}<|MERGE_RESOLUTION|>--- conflicted
+++ resolved
@@ -1,16 +1,16 @@
+import { onBeforeUnmount, onMounted } from 'vue';
 import {
+  EventObject,
   interpret,
-  EventObject,
-  State,
   Interpreter,
   InterpreterOptions,
-  MachineImplementations,
+  MachineContext,
+  MachineImplementationsSimplified,
   Observer,
+  State,
   StateMachine
 } from 'xstate';
-import { UseMachineOptions, MaybeLazy } from './types';
-import { onBeforeUnmount, onMounted } from 'vue';
-import { MachineContext } from '../../core/src';
+import { MaybeLazy, UseMachineOptions } from './types';
 
 // copied from core/src/utils.ts
 // it avoids a breaking change between this package and XState which is its peer dep
@@ -39,7 +39,7 @@
   getMachine: MaybeLazy<StateMachine<TContext, TEvent>>,
   options: Partial<InterpreterOptions> &
     Partial<UseMachineOptions<TContext, TEvent>> &
-    Partial<MachineImplementations<TContext, TEvent>> = {},
+    Partial<MachineImplementationsSimplified<TContext, TEvent>> = {},
   observerOrListener?:
     | Observer<State<TContext, TEvent>>
     | ((value: State<TContext, TEvent>) => void)
@@ -64,14 +64,10 @@
     delays
   };
 
-<<<<<<< HEAD
-  const machineWithConfig = machine.provide({ ...machineConfig, context });
-=======
-  const machineWithConfig = machine.withConfig(machineConfig as any, () => ({
-    ...machine.context,
-    ...context
-  }));
->>>>>>> e58857fb
+  const machineWithConfig = machine.provide({
+    ...machineConfig,
+    context
+  } as any);
 
   const service = interpret(machineWithConfig, interpreterOptions).start(
     rehydratedState ? (State.create(rehydratedState) as any) : undefined
