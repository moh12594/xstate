<<<<<<< HEAD
import { Step, TraversalOptions } from '@xstate/graph';
import {
  EventObject,
  MachineConfig,
  State,
  StateNode,
  StateNodeConfig,
  TransitionConfig
} from 'xstate';
=======
import { AnyState, EventObject, State, StateNode } from 'xstate';
>>>>>>> 85975edd
export interface TestMeta<T, TContext> {
  test?: (testContext: T, state: State<TContext, any>) => Promise<void> | void;
  description?: string | ((state: State<TContext, any>) => string);
  skip?: boolean;
}
<<<<<<< HEAD
interface TestStep<T> {
  state: State<any, any>;
=======
interface TestSegment<T> {
  state: AnyState;
>>>>>>> 85975edd
  event: EventObject;
  description: string;
  test: (testContext: T) => Promise<void>;
  exec: (testContext: T) => Promise<void>;
}
interface TestStateResult {
  error: null | Error;
}
export interface TestStepResult {
  step: Step<any, any>;
  state: TestStateResult;
  event: {
    error: null | Error;
  };
}
export interface TestPath<T> {
  weight: number;
  steps: Array<TestStep<T>>;
  description: string;
  /**
   * Tests and executes each step in `steps` sequentially, and then
   * tests the postcondition that the `state` is reached.
   */
  test: (testContext: T) => Promise<TestPathResult>;
}
export interface TestPathResult {
  steps: TestStepResult[];
  state: TestStateResult;
}

/**
 * A collection of `paths` used to verify that the SUT reaches
 * the target `state`.
 */
export interface TestPlan<TTestContext, TState> {
  /**
   * The target state.
   */
  state: TState;
  /**
   * The paths that reach the target `state`.
   */
  paths: Array<TestPath<TTestContext>>;
  /**
   * The description of the target `state` to be reached.
   */
  description: string;
  /**
   * Tests the postcondition that the `state` is reached.
   *
   * This should be tested after navigating any path in `paths`.
   */
  test: (
    /**
     * The test context used for verifying the SUT.
     */
    testContext: TTestContext
  ) => Promise<void> | void;
}

/**
 * A sample event object payload (_without_ the `type` property).
 *
 * @example
 *
 * ```js
 * {
 *   value: 'testValue',
 *   other: 'something',
 *   id: 42
 * }
 * ```
 */
interface EventCase {
  type?: never;
  [prop: string]: any;
}

export type StatePredicate<TState> = (state: TState) => boolean;
/**
 * Executes an effect using the `testContext` and `event`
 * that triggers the represented `event`.
 */
export type EventExecutor<T> = (
  /**
   * The testing context used to execute the effect
   */
  testContext: T,
  /**
   * The represented event that will be triggered when executed
   */
  event: EventObject
) => Promise<any> | void;

export interface TestEventConfig<TTestContext> {
  /**
   * Executes an effect that triggers the represented event.
   *
   * @example
   *
   * ```js
   * exec: async (page, event) => {
   *   await page.type('.foo', event.value);
   * }
   * ```
   */
  exec?: EventExecutor<TTestContext>;
  /**
   * Sample event object payloads _without_ the `type` property.
   *
   * @example
   *
   * ```js
   * cases: [
   *   { value: 'foo' },
   *   { value: '' }
   * ]
   * ```
   */
  cases?: EventCase[];
}

export interface TestEventsConfig<TTestContext> {
  [eventType: string]:
    | EventExecutor<TTestContext>
    | TestEventConfig<TTestContext>;
}

export interface TestModelOptions<
  TState,
  TEvents extends EventObject,
  TTestContext
> extends TraversalOptions<TState, TEvents> {
  testState: (state: TState, testContext: TTestContext) => void | Promise<void>;
  execEvent: (
    event: TEvents,
    testContext: TTestContext
  ) => void | Promise<void>;
}
export interface TestModelCoverage {
  stateNodes: Record<string, number>;
  transitions: Record<string, Map<EventObject, number>>;
}

export interface CoverageOptions<TContext> {
  filter?: (stateNode: StateNode<TContext, any, any>) => boolean;
}

export interface TestTransitionConfig<
  TContext,
  TEvent extends EventObject,
  TTestContext
> extends TransitionConfig<TContext, TEvent> {
  test?: (state: State<TContext, TEvent>, testContext: TTestContext) => void;
}

export type TestTransitionsConfigMap<
  TContext,
  TEvent extends EventObject,
  TTestContext
> = {
  [K in TEvent['type']]?:
    | TestTransitionConfig<
        TContext,
        TEvent extends { type: K } ? TEvent : never,
        TTestContext
      >
    | string;
} & {
  ''?: TestTransitionConfig<TContext, TEvent, TTestContext> | string;
} & {
  '*'?: TestTransitionConfig<TContext, TEvent, TTestContext> | string;
};

export interface TestStateNodeConfig<
  TContext,
  TEvent extends EventObject,
  TTestContext
> extends StateNodeConfig<TContext, any, TEvent> {
  test?: (state: State<TContext, TEvent>, testContext: TTestContext) => void;
  on?: TestTransitionsConfigMap<TContext, TEvent, TTestContext>;
}

export interface TestMachineConfig<
  TContext,
  TEvent extends EventObject,
  TTestContext
> extends MachineConfig<TContext, any, TEvent> {
  states?: {
    [key: string]: TestStateNodeConfig<TContext, TEvent, TTestContext>;
  };
}<|MERGE_RESOLUTION|>--- conflicted
+++ resolved
@@ -1,6 +1,6 @@
-<<<<<<< HEAD
 import { Step, TraversalOptions } from '@xstate/graph';
 import {
+  AnyState,
   EventObject,
   MachineConfig,
   State,
@@ -8,21 +8,13 @@
   StateNodeConfig,
   TransitionConfig
 } from 'xstate';
-=======
-import { AnyState, EventObject, State, StateNode } from 'xstate';
->>>>>>> 85975edd
 export interface TestMeta<T, TContext> {
   test?: (testContext: T, state: State<TContext, any>) => Promise<void> | void;
   description?: string | ((state: State<TContext, any>) => string);
   skip?: boolean;
 }
-<<<<<<< HEAD
 interface TestStep<T> {
-  state: State<any, any>;
-=======
-interface TestSegment<T> {
   state: AnyState;
->>>>>>> 85975edd
   event: EventObject;
   description: string;
   test: (testContext: T) => Promise<void>;
@@ -163,7 +155,7 @@
   ) => void | Promise<void>;
 }
 export interface TestModelCoverage {
-  stateNodes: Record<string, number>;
+  states: Record<string, number>;
   transitions: Record<string, Map<EventObject, number>>;
 }
 
