--- conflicted
+++ resolved
@@ -952,11 +952,7 @@
         }, 10);
       });
 
-<<<<<<< HEAD
-      // tslint:disable-next-line: max-line-length
-=======
       // tslint:disable-next-line:max-line-length
->>>>>>> 227d81be
       it('should be invoked with a promise factory and stop on unhandled onError target when on strict mode', (done) => {
         const doneSpy = jest.fn();
 
