import {
  Machine,
  interpret,
  assign,
  sendParent,
  send,
  EventObject,
  StateValue,
  UpdateObject,
  createMachine
} from '../src';
import {
  actionTypes,
  done as _done,
  doneInvoke,
  escalate,
  raise
} from '../src/actions';
import {
  invokeMachine,
  invokeCallback,
  invokePromise,
  invokeObservable,
  invokeActivity
} from '../src/invoke';
import { interval } from 'rxjs';
import { map, take } from 'rxjs/operators';

const user = { name: 'David' };

const fetchMachine = Machine<{ userId: string | undefined }>({
  id: 'fetch',
  context: {
    userId: undefined
  },
  initial: 'pending',
  states: {
    pending: {
      entry: send({ type: 'RESOLVE', user }),
      on: {
        RESOLVE: {
          target: 'success',
          cond: (ctx) => ctx.userId !== undefined
        }
      }
    },
    success: {
      type: 'final',
      data: { user: (_, e) => e.user }
    },
    failure: {
      entry: sendParent('REJECT')
    }
  }
});

const fetcherMachine = Machine({
  id: 'fetcher',
  initial: 'idle',
  context: {
    selectedUserId: '42',
    user: undefined
  },
  states: {
    idle: {
      on: {
        GO_TO_WAITING: 'waiting',
        GO_TO_WAITING_MACHINE: 'waitingInvokeMachine'
      }
    },
    waiting: {
      invoke: {
        src: invokeMachine(fetchMachine),
        data: {
          userId: (ctx) => ctx.selectedUserId
        },
        onDone: {
          target: 'received',
          cond: (_, e) => {
            // Should receive { user: { name: 'David' } } as event data
            return e.data.user.name === 'David';
          }
        }
      }
    },
    waitingInvokeMachine: {
      invoke: {
        src: invokeMachine(fetchMachine.withContext({ userId: '55' })),
        onDone: 'received'
      }
    },
    received: {
      type: 'final'
    }
  }
});

const intervalMachine = Machine<{
  interval: number;
  count: number;
}>({
  id: 'interval',
  initial: 'counting',
  context: {
    interval: 10,
    count: 0
  },
  states: {
    counting: {
      invoke: {
        id: 'intervalService',
        src: invokeCallback((ctx) => (cb) => {
          const ivl = setInterval(() => {
            cb('INC');
          }, ctx.interval);

          return () => clearInterval(ivl);
        })
      },
      always: {
        target: 'finished',
        cond: (ctx) => ctx.count === 3
      },
      on: {
        INC: { actions: assign({ count: (ctx) => ctx.count + 1 }) },
        SKIP: 'wait'
      }
    },
    wait: {
      on: {
        // this should never be called if interval service is properly disposed
        INC: { actions: assign({ count: (ctx) => ctx.count + 1 }) }
      },
      after: {
        50: 'finished'
      }
    },
    finished: {
      type: 'final'
    }
  }
});

describe('invoke', () => {
  it('should start services (external machines)', (done) => {
    const childMachine = Machine({
      id: 'child',
      initial: 'init',
      states: {
        init: {
          entry: [sendParent('INC'), sendParent('INC')]
        }
      }
    });

    const someParentMachine = Machine<{ count: number }>(
      {
        id: 'parent',
        context: { count: 0 },
        initial: 'start',
        states: {
          start: {
            invoke: {
              src: 'child',
              id: 'someService',
              autoForward: true
            },
            always: {
              target: 'stop',
              cond: (ctx) => ctx.count === 2
            },
            on: {
              INC: {
                actions: assign({ count: (ctx) => ctx.count + 1 })
              }
            }
          },
          stop: {
            type: 'final'
          }
        }
      },
      {
        behaviors: {
          child: invokeMachine(childMachine)
        }
      }
    );

    let count: number;

    interpret(someParentMachine)
      .onTransition((state) => {
        count = state.context.count;
      })
      .onDone(() => {
        // 1. The 'parent' machine will enter 'start' state
        // 2. The 'child' service will be run with ID 'someService'
        // 3. The 'child' machine will enter 'init' state
        // 4. The 'entry' action will be executed, which sends 'INC' to 'parent' machine twice
        // 5. The context will be updated to increment count to 2

        expect(count).toEqual(2);
        done();
      })
      .start();
  });

  it('should forward events to services if autoForward: true', () => {
    const childMachine = Machine({
      id: 'child',
      initial: 'init',
      states: {
        init: {
          on: {
            FORWARD_DEC: {
              actions: [sendParent('DEC'), sendParent('DEC'), sendParent('DEC')]
            }
          }
        }
      }
    });

    const someParentMachine = Machine<{ count: number }>(
      {
        id: 'parent',
        context: { count: 0 },
        initial: 'start',
        states: {
          start: {
            invoke: {
              src: 'child',
              id: 'someService',
              autoForward: true
            },
            always: {
              target: 'stop',
              cond: (ctx) => ctx.count === -3
            },
            on: {
              DEC: { actions: assign({ count: (ctx) => ctx.count - 1 }) },
<<<<<<< HEAD
              FORWARD_DEC: undefined,
              '': {
                target: 'stop',
                cond: (ctx) => {
                  return ctx.count === -3;
                }
              }
=======
              FORWARD_DEC: undefined
>>>>>>> 478eb239
            }
          },
          stop: {
            type: 'final'
          }
        }
      },
      {
        behaviors: {
          child: invokeMachine(childMachine)
        }
      }
    );

    let state: any;
    const service = interpret(someParentMachine)
      .onTransition((s) => {
        state = s;
      })
      .onDone(() => {
        // 1. The 'parent' machine will not do anything (inert transition)
        // 2. The 'FORWARD_DEC' event will be forwarded to the 'child' machine (autoForward: true)
        // 3. On the 'child' machine, the 'FORWARD_DEC' event sends the 'DEC' action to the 'parent' thrice
        // 4. The context of the 'parent' machine will be updated from 2 to -1

        expect(state.context).toEqual({ count: -3 });
      })
      .start();

    service.send('FORWARD_DEC');
  });

  it('should forward events to services if autoForward: true before processing them', (done) => {
    const actual: string[] = [];

    const childMachine = Machine<{ count: number }>({
      id: 'child',
      context: { count: 0 },
      initial: 'counting',
      states: {
        counting: {
          on: {
            INCREMENT: [
              {
                target: 'done',
                cond: (ctx) => {
                  actual.push('child got INCREMENT');
                  return ctx.count >= 2;
                }
              },
              {
                target: undefined
              }
            ].map((transition) => ({
              ...transition,
              actions: assign((ctx) => ({ count: ++ctx.count }))
            }))
          }
        },
        done: {
          type: 'final',
          data: (ctx) => ({ countedTo: ctx.count })
        }
      },
      on: {
        START: {
          actions: () => {
            throw new Error('Should not receive START action here.');
          }
        }
      }
    });

    const parentMachine = Machine<{ countedTo: number }>({
      id: 'parent',
      context: { countedTo: 0 },
      initial: 'idle',
      states: {
        idle: {
          on: {
            START: 'invokeChild'
          }
        },
        invokeChild: {
          invoke: {
            src: invokeMachine(childMachine),
            autoForward: true,
            onDone: {
              target: 'done',
              actions: assign((_ctx, event) => ({
                countedTo: event.data.countedTo
              }))
            }
          },
          on: {
            INCREMENT: {
              actions: () => {
                actual.push('parent got INCREMENT');
              }
            }
          }
        },
        done: {
          type: 'final'
        }
      }
    });

    let state: any;
    const service = interpret(parentMachine)
      .onTransition((s) => {
        state = s;
      })
      .onDone(() => {
        expect(state.context).toEqual({ countedTo: 3 });
        expect(actual).toEqual([
          'child got INCREMENT',
          'parent got INCREMENT',
          'child got INCREMENT',
          'parent got INCREMENT',
          'child got INCREMENT',
          'parent got INCREMENT'
        ]);
        done();
      })
      .start();

    service.send('START');
    service.send('INCREMENT');
    service.send('INCREMENT');
    service.send('INCREMENT');
  });

  it('should forward events to services if autoForward: true before processing them (when sending batches)', (done) => {
    const actual: string[] = [];

    const childMachine = Machine<{ count: number }>({
      id: 'child',
      context: { count: 0 },
      initial: 'counting',
      states: {
        counting: {
          on: {
            INCREMENT: [
              {
                target: 'done',
                cond: (ctx) => {
                  actual.push('child got INCREMENT');
                  return ctx.count >= 2;
                }
              },
              {
                target: undefined
              }
            ].map((transition) => ({
              ...transition,
              actions: assign((ctx) => ({ count: ++ctx.count }))
            }))
          }
        },
        done: {
          type: 'final',
          data: (ctx) => ({ countedTo: ctx.count })
        }
      },
      on: {
        START: {
          actions: () => {
            throw new Error('Should not receive START action here.');
          }
        }
      }
    });

    const parentMachine = Machine<{ countedTo: number }>({
      id: 'parent',
      context: { countedTo: 0 },
      initial: 'idle',
      states: {
        idle: {
          on: {
            START: 'invokeChild'
          }
        },
        invokeChild: {
          invoke: {
            src: invokeMachine(childMachine),
            autoForward: true,
            onDone: {
              target: 'done',
              actions: assign((_ctx, event) => ({
                countedTo: event.data.countedTo
              }))
            }
          },
          on: {
            INCREMENT: {
              actions: () => {
                actual.push('parent got INCREMENT');
              }
            }
          }
        },
        done: {
          type: 'final'
        }
      }
    });

    let state: any;
    const service = interpret(parentMachine)
      .onTransition((s) => {
        state = s;
      })
      .onDone(() => {
        expect(state.context).toEqual({ countedTo: 3 });
        expect(actual).toEqual([
          'child got INCREMENT',
          'parent got INCREMENT',
          'child got INCREMENT',
          'child got INCREMENT',
          'parent got INCREMENT',
          'parent got INCREMENT'
        ]);
        done();
      })
      .start();

    service.send(['START']);
    service.send(['INCREMENT']);
    service.send(['INCREMENT', 'INCREMENT']);
  });

  it('should start services (explicit machine, invoke = config)', (done) => {
    interpret(fetcherMachine)
      .onDone(() => {
        done();
      })
      .start()
      .send('GO_TO_WAITING');
  });

  it('should start services (explicit machine, invoke = machine)', (done) => {
    interpret(fetcherMachine)
      .onDone((_) => {
        done();
      })
      .start()
      .send('GO_TO_WAITING_MACHINE');
  });

  it('should start services (machine as invoke config)', (done) => {
    const machineInvokeMachine = Machine<
      void,
      { type: 'SUCCESS'; data: number }
    >({
      id: 'machine-invoke',
      initial: 'pending',
      states: {
        pending: {
          invoke: invokeMachine(
            Machine({
              id: 'child',
              initial: 'sending',
              states: {
                sending: {
                  entry: sendParent({ type: 'SUCCESS', data: 42 })
                }
              }
            })
          ),
          on: {
            SUCCESS: {
              target: 'success',
              cond: (_, e) => {
                return e.data === 42;
              }
            }
          }
        },
        success: {
          type: 'final'
        }
      }
    });

    interpret(machineInvokeMachine)
      .onDone(() => done())
      .start();
  });

  it('should start deeply nested service (machine as invoke config)', (done) => {
    const machineInvokeMachine = Machine<
      void,
      { type: 'SUCCESS'; data: number }
    >({
      id: 'parent',
      initial: 'a',
      states: {
        a: {
          initial: 'b',
          states: {
            b: {
              invoke: invokeMachine(
                Machine({
                  id: 'child',
                  initial: 'sending',
                  states: {
                    sending: {
                      entry: sendParent({ type: 'SUCCESS', data: 42 })
                    }
                  }
                })
              )
            }
          }
        },
        success: {
          id: 'success',
          type: 'final'
        }
      },
      on: {
        SUCCESS: {
          target: 'success',
          cond: (_, e) => {
            return e.data === 42;
          }
        }
      }
    });

    interpret(machineInvokeMachine)
      .onDone(() => done())
      .start();
  });

  it('should use the service overwritten by withConfig', (done) => {
    const childMachine = Machine({
      id: 'child',
      initial: 'init',
      states: {
        init: {}
      }
    });

    const someParentMachine = Machine(
      {
        id: 'parent',
        context: { count: 0 },
        initial: 'start',
        states: {
          start: {
            invoke: {
              src: 'child',
              id: 'someService',
              autoForward: true
            },
            on: {
              STOP: 'stop'
            }
          },
          stop: {
            type: 'final'
          }
        }
      },
      {
        behaviors: {
          child: invokeMachine(childMachine)
        }
      }
    );

    interpret(
      someParentMachine.withConfig({
        behaviors: {
          child: invokeMachine(
            Machine({
              id: 'child',
              initial: 'init',
              states: {
                init: {
                  entry: [sendParent('STOP')]
                }
              }
            })
          )
        }
      })
    )
      .onDone(() => {
        done();
      })
      .start();
  });

  it('should not start services only once when using withContext', () => {
    let startCount = 0;

    const startMachine = Machine({
      id: 'start',
      initial: 'active',
      context: { foo: true },
      states: {
        active: {
          invoke: {
            src: invokeActivity(() => {
              startCount++;
            })
          }
        }
      }
    });

    const startService = interpret(startMachine.withContext({ foo: false }));

    startService.start();

    expect(startCount).toEqual(1);
  });

  describe('parent to child', () => {
    const subMachine = Machine({
      id: 'child',
      initial: 'one',
      states: {
        one: {
          on: { NEXT: 'two' }
        },
        two: {
          entry: sendParent('NEXT')
        }
      }
    });

    it('should communicate with the child machine (invoke on machine)', (done) => {
      const mainMachine = Machine({
        id: 'parent',
        initial: 'one',
        invoke: {
          id: 'foo-child',
          src: invokeMachine(subMachine)
        },
        states: {
          one: {
            entry: send('NEXT', { to: 'foo-child' }),
            on: { NEXT: 'two' }
          },
          two: {
            type: 'final'
          }
        }
      });

      interpret(mainMachine)
        .onDone(() => {
          done();
        })
        .start();
    });

    it('should communicate with the child machine (invoke on created machine)', (done) => {
      interface MainMachineCtx {
        machine: typeof subMachine;
      }

      const mainMachine = Machine<MainMachineCtx>({
        id: 'parent',
        initial: 'one',
        context: {
          machine: subMachine
        },
        invoke: {
          id: 'foo-child',
          src: invokeMachine((ctx) => ctx.machine)
        },
        states: {
          one: {
            entry: send('NEXT', { to: 'foo-child' }),
            on: { NEXT: 'two' }
          },
          two: {
            type: 'final'
          }
        }
      });

      interpret(mainMachine)
        .onDone(() => {
          done();
        })
        .start();
    });

    it('should communicate with the child machine (invoke on state)', (done) => {
      const mainMachine = Machine({
        id: 'parent',
        initial: 'one',
        states: {
          one: {
            invoke: {
              id: 'foo-child',
              src: invokeMachine(subMachine)
            },
            entry: send('NEXT', { to: 'foo-child' }),
            on: { NEXT: 'two' }
          },
          two: {
            type: 'final'
          }
        }
      });

      interpret(mainMachine)
        .onDone(() => {
          done();
        })
        .start();
    });

    it('should transition correctly if child invocation causes it to directly go to final state', (done) => {
      const doneSubMachine = Machine({
        id: 'child',
        initial: 'one',
        states: {
          one: {
            on: { NEXT: 'two' }
          },
          two: {
            type: 'final'
          }
        }
      });

      const mainMachine = Machine({
        id: 'parent',
        initial: 'one',
        states: {
          one: {
            invoke: {
              id: 'foo-child',
              src: invokeMachine(doneSubMachine),
              onDone: 'two'
            },
            entry: send('NEXT', { to: 'foo-child' })
          },
          two: {
            on: { NEXT: 'three' }
          },
          three: {
            type: 'final'
          }
        }
      });

      const expectedStateValue = 'two';
      let currentState;
      interpret(mainMachine)
        .onTransition((current) => (currentState = current))
        .start();
      setTimeout(() => {
        expect(currentState.value).toEqual(expectedStateValue);
        done();
      }, 30);
    });

    it('should work with invocations defined in orthogonal state nodes', (done) => {
      const pongMachine = Machine({
        id: 'pong',
        initial: 'active',
        states: {
          active: {
            type: 'final',
            data: { secret: 'pingpong' }
          }
        }
      });

      const pingMachine = Machine({
        id: 'ping',
        type: 'parallel',
        states: {
          one: {
            initial: 'active',
            states: {
              active: {
                invoke: {
                  id: 'pong',
                  src: invokeMachine(pongMachine),
                  onDone: {
                    target: 'success',
                    cond: (_, e) => e.data.secret === 'pingpong'
                  }
                }
              },
              success: {
                type: 'final'
              }
            }
          }
        }
      });

      interpret(pingMachine)
        .onDone(() => {
          done();
        })
        .start();
    });
  });

  type PromiseExecutor = (
    resolve: (value?: any) => void,
    reject: (reason?: any) => void
  ) => void;

  const promiseTypes = [
    {
      type: 'Promise',
      createPromise(executor: PromiseExecutor): Promise<any> {
        return new Promise(executor);
      }
    },
    {
      type: 'PromiseLike',
      createPromise(executor: PromiseExecutor): PromiseLike<any> {
        // Simulate a Promise/A+ thenable / polyfilled Promise.
        function createThenable(promise: Promise<any>): PromiseLike<any> {
          return {
            then(onfulfilled, onrejected) {
              return createThenable(promise.then(onfulfilled, onrejected));
            }
          };
        }
        return createThenable(new Promise(executor));
      }
    }
  ];

  promiseTypes.forEach(({ type, createPromise }) => {
    describe(`with promises (${type})`, () => {
      const invokePromiseMachine = Machine({
        id: 'invokePromise',
        initial: 'pending',
        context: {
          id: 42,
          succeed: true
        },
        states: {
          pending: {
            invoke: {
              src: invokePromise((ctx) =>
                createPromise((resolve) => {
                  if (ctx.succeed) {
                    resolve(ctx.id);
                  } else {
                    throw new Error(`failed on purpose for: ${ctx.id}`);
                  }
                })
              ),
              onDone: {
                target: 'success',
                cond: (ctx, e) => {
                  return e.data === ctx.id;
                }
              },
              onError: 'failure'
            }
          },
          success: {
            type: 'final'
          },
          failure: {
            type: 'final'
          }
        }
      });

      it('should be invoked with a promise factory and resolve through onDone', (done) => {
        const service = interpret(invokePromiseMachine)
          .onDone(() => {
            expect(service.state._event.origin).toBeDefined();
            done();
          })
          .start();
      });

      it('should be invoked with a promise factory and reject with ErrorExecution', (done) => {
        interpret(invokePromiseMachine.withContext({ id: 31, succeed: false }))
          .onDone(() => done())
          .start();
      });

      it('should be invoked with a promise factory and surface any unhandled errors', (done) => {
        const promiseMachine = Machine({
          id: 'invokePromise',
          initial: 'pending',
          states: {
            pending: {
              invoke: {
                src: invokePromise(() =>
                  createPromise(() => {
                    throw new Error('test');
                  })
                ),
                onDone: 'success'
              }
            },
            success: {
              type: 'final'
            }
          }
        });

        const service = interpret(promiseMachine).onError((err) => {
          expect(err.message).toEqual(expect.stringMatching(/test/));
          done();
        });
        service.start();
      });

      it.skip(
        'should be invoked with a promise factory and ' +
          'stop on unhandled onError target when on strict mode',
        (done) => {
          const doneSpy = jest.fn();

          const promiseMachine = Machine({
            id: 'invokePromise',
            initial: 'pending',
            strict: true,
            states: {
              pending: {
                invoke: {
                  src: invokePromise(() =>
                    createPromise(() => {
                      throw new Error('test');
                    })
                  ),
                  onDone: 'success'
                }
              },
              success: {
                type: 'final'
              }
            }
          });

          interpret(promiseMachine)
            .onDone(doneSpy)
            .onStop(() => {
              expect(doneSpy).not.toHaveBeenCalled();
              done();
            })
            .start();
        }
      );

      it('should be invoked with a promise factory and resolve through onDone for compound state nodes', (done) => {
        const promiseMachine = Machine({
          id: 'promise',
          initial: 'parent',
          states: {
            parent: {
              initial: 'pending',
              states: {
                pending: {
                  invoke: {
                    src: invokePromise(() =>
                      createPromise((resolve) => resolve())
                    ),
                    onDone: 'success'
                  }
                },
                success: {
                  type: 'final'
                }
              },
              onDone: 'success'
            },
            success: {
              type: 'final'
            }
          }
        });

        interpret(promiseMachine)
          .onDone(() => done())
          .start();
      });

      it('should be invoked with a promise service and resolve through onDone for compound state nodes', (done) => {
        const promiseMachine = Machine(
          {
            id: 'promise',
            initial: 'parent',
            states: {
              parent: {
                initial: 'pending',
                states: {
                  pending: {
                    invoke: {
                      src: 'somePromise',
                      onDone: 'success'
                    }
                  },
                  success: {
                    type: 'final'
                  }
                },
                onDone: 'success'
              },
              success: {
                type: 'final'
              }
            }
          },
          {
            behaviors: {
              somePromise: invokePromise(() =>
                createPromise((resolve) => resolve())
              )
            }
          }
        );

        interpret(promiseMachine)
          .onDone(() => done())
          .start();
      });

      it('should assign the resolved data when invoked with a promise factory', (done) => {
        const promiseMachine = Machine<{ count: number }>({
          id: 'promise',
          context: { count: 0 },
          initial: 'pending',
          states: {
            pending: {
              invoke: {
                src: invokePromise(() =>
                  createPromise((resolve) => resolve({ count: 1 }))
                ),
                onDone: {
                  target: 'success',
                  actions: assign({ count: (_, e) => e.data.count })
                }
              }
            },
            success: {
              type: 'final'
            }
          }
        });

        let state: any;
        interpret(promiseMachine)
          .onTransition((s) => {
            state = s;
          })
          .onDone(() => {
            expect(state.context.count).toEqual(1);
            done();
          })
          .start();
      });

      it('should assign the resolved data when invoked with a promise service', (done) => {
        const promiseMachine = Machine<{ count: number }>(
          {
            id: 'promise',
            context: { count: 0 },
            initial: 'pending',
            states: {
              pending: {
                invoke: {
                  src: 'somePromise',
                  onDone: {
                    target: 'success',
                    actions: assign({ count: (_, e) => e.data.count })
                  }
                }
              },
              success: {
                type: 'final'
              }
            }
          },
          {
            behaviors: {
              somePromise: invokePromise(() =>
                createPromise((resolve) => resolve({ count: 1 }))
              )
            }
          }
        );

        let state: any;
        interpret(promiseMachine)
          .onTransition((s) => {
            state = s;
          })
          .onDone(() => {
            expect(state.context.count).toEqual(1);
            done();
          })
          .start();
      });

      it('should provide the resolved data when invoked with a promise factory', (done) => {
        let count = 0;

        const promiseMachine = Machine({
          id: 'promise',
          context: { count: 0 },
          initial: 'pending',
          states: {
            pending: {
              invoke: {
                src: invokePromise(() =>
                  createPromise((resolve) => resolve({ count: 1 }))
                ),
                onDone: {
                  target: 'success',
                  actions: (_, e) => {
                    count = e.data.count;
                  }
                }
              }
            },
            success: {
              type: 'final'
            }
          }
        });

        interpret(promiseMachine)
          .onDone(() => {
            expect(count).toEqual(1);
            done();
          })
          .start();
      });

      it('should provide the resolved data when invoked with a promise service', (done) => {
        let count = 0;

        const promiseMachine = Machine(
          {
            id: 'promise',
            initial: 'pending',
            states: {
              pending: {
                invoke: {
                  src: 'somePromise',
                  onDone: {
                    target: 'success',
                    actions: (_, e) => {
                      count = e.data.count;
                    }
                  }
                }
              },
              success: {
                type: 'final'
              }
            }
          },
          {
            behaviors: {
              somePromise: invokePromise(() =>
                createPromise((resolve) => resolve({ count: 1 }))
              )
            }
          }
        );

        interpret(promiseMachine)
          .onDone(() => {
            expect(count).toEqual(1);
            done();
          })
          .start();
      });

      it('should be able to specify a Promise as a service', (done) => {
        interface BeginEvent {
          type: 'BEGIN';
          payload: boolean;
        }
        const promiseMachine = Machine<{ foo: boolean }, BeginEvent>(
          {
            id: 'promise',
            initial: 'pending',
            context: {
              foo: true
            },
            states: {
              pending: {
                on: {
                  BEGIN: 'first'
                }
              },
              first: {
                invoke: {
                  src: 'somePromise',
                  onDone: 'last'
                }
              },
              last: {
                type: 'final'
              }
            }
          },
          {
            behaviors: {
              somePromise: invokePromise((ctx, e: BeginEvent) => {
                return createPromise((resolve, reject) => {
                  ctx.foo && e.payload ? resolve() : reject();
                });
              })
            }
          }
        );

        interpret(promiseMachine)
          .onDone(() => done())
          .start()
          .send({
            type: 'BEGIN',
            payload: true
          });
      });
    });
  });

  describe('with callbacks', () => {
    it('should be able to specify a callback as a service', (done) => {
      interface BeginEvent {
        type: 'BEGIN';
        payload: boolean;
      }
      interface CallbackEvent {
        type: 'CALLBACK';
        data: number;
      }
      const callbackMachine = Machine<
        {
          foo: boolean;
        },
        BeginEvent | CallbackEvent
      >(
        {
          id: 'callback',
          initial: 'pending',
          context: {
            foo: true
          },
          states: {
            pending: {
              on: {
                BEGIN: 'first'
              }
            },
            first: {
              invoke: {
                src: 'someCallback'
              },
              on: {
                CALLBACK: {
                  target: 'last',
                  cond: (_, e) => e.data === 42
                }
              }
            },
            last: {
              type: 'final'
            }
          }
        },
        {
          behaviors: {
            someCallback: invokeCallback(
              (ctx, e: BeginEvent) => (cb: (ev: CallbackEvent) => void) => {
                if (ctx.foo && e.payload) {
                  cb({
                    type: 'CALLBACK',
                    data: 40
                  });
                  cb({
                    type: 'CALLBACK',
                    data: 41
                  });
                  cb({
                    type: 'CALLBACK',
                    data: 42
                  });
                }
              }
            )
          }
        }
      );

      interpret(callbackMachine)
        .onDone(() => done())
        .start()
        .send({
          type: 'BEGIN',
          payload: true
        });
    });

    it('should transition correctly if callback function sends an event', () => {
      const callbackMachine = Machine(
        {
          id: 'callback',
          initial: 'pending',
          context: { foo: true },
          states: {
            pending: {
              on: { BEGIN: 'first' }
            },
            first: {
              invoke: {
                src: 'someCallback'
              },
              on: { CALLBACK: 'intermediate' }
            },
            intermediate: {
              on: { NEXT: 'last' }
            },
            last: {
              type: 'final'
            }
          }
        },
        {
          behaviors: {
            someCallback: invokeCallback(() => (cb) => {
              cb('CALLBACK');
            })
          }
        }
      );

      const expectedStateValues = ['pending', 'first', 'intermediate'];
      const stateValues: StateValue[] = [];
      interpret(callbackMachine)
        .onTransition((current) => stateValues.push(current.value))
        .start()
        .send('BEGIN');
      for (let i = 0; i < expectedStateValues.length; i++) {
        expect(stateValues[i]).toEqual(expectedStateValues[i]);
      }
    });

    it('should transition correctly if callback function invoked from start and sends an event', () => {
      const callbackMachine = Machine(
        {
          id: 'callback',
          initial: 'idle',
          context: { foo: true },
          states: {
            idle: {
              invoke: {
                src: 'someCallback'
              },
              on: { CALLBACK: 'intermediate' }
            },
            intermediate: {
              on: { NEXT: 'last' }
            },
            last: {
              type: 'final'
            }
          }
        },
        {
          behaviors: {
            someCallback: invokeCallback(() => (cb) => {
              cb('CALLBACK');
            })
          }
        }
      );

      const expectedStateValues = ['idle', 'intermediate'];
      const stateValues: StateValue[] = [];
      interpret(callbackMachine)
        .onTransition((current) => stateValues.push(current.value))
        .start()
        .send('BEGIN');
      for (let i = 0; i < expectedStateValues.length; i++) {
        expect(stateValues[i]).toEqual(expectedStateValues[i]);
      }
    });

    // tslint:disable-next-line:max-line-length
    it('should transition correctly if transient transition happens before current state invokes callback function and sends an event', () => {
      const callbackMachine = Machine(
        {
          id: 'callback',
          initial: 'pending',
          context: { foo: true },
          states: {
            pending: {
              on: { BEGIN: 'first' }
            },
            first: {
              always: 'second'
            },
            second: {
              invoke: {
                src: 'someCallback'
              },
              on: { CALLBACK: 'third' }
            },
            third: {
              on: { NEXT: 'last' }
            },
            last: {
              type: 'final'
            }
          }
        },
        {
          behaviors: {
            someCallback: invokeCallback(() => (cb) => {
              cb('CALLBACK');
            })
          }
        }
      );

      const expectedStateValues = ['pending', 'second', 'third'];
      const stateValues: StateValue[] = [];
      interpret(callbackMachine)
        .onTransition((current) => {
          stateValues.push(current.value);
        })
        .start()
        .send('BEGIN');

      for (let i = 0; i < expectedStateValues.length; i++) {
        expect(stateValues[i]).toEqual(expectedStateValues[i]);
      }
    });

    it('should treat a callback source as an event stream', (done) => {
      interpret(intervalMachine)
        .onDone(() => done())
        .start();
    });

    it('should dispose of the callback (if disposal function provided)', (done) => {
      let state: any;
      const service = interpret(intervalMachine)
        .onTransition((s) => {
          state = s;
        })
        .onDone(() => {
          // if intervalService isn't disposed after skipping, 'INC' event will
          // keep being sent
          expect(state.context.count).toEqual(0);
          done();
        })
        .start();

      // waits 50 milliseconds before going to final state.
      service.send('SKIP');
    });

    it('callback should be able to receive messages from parent', (done) => {
      const pingPongMachine = Machine({
        id: 'ping-pong',
        initial: 'active',
        states: {
          active: {
            invoke: {
              id: 'child',
              src: invokeCallback(() => (callback, onReceive) => {
                onReceive((e) => {
                  if (e.type === 'PING') {
                    callback('PONG');
                  }
                });
              })
            },
            entry: send('PING', { to: 'child' }),
            on: {
              PONG: 'done'
            }
          },
          done: {
            type: 'final'
          }
        }
      });

      interpret(pingPongMachine)
        .onDone(() => done())
        .start();
    });

    it('should call onError upon error (sync)', (done) => {
      const errorMachine = Machine({
        id: 'error',
        initial: 'safe',
        states: {
          safe: {
            invoke: {
              src: invokeActivity(() => {
                throw new Error('test');
              }),
              onError: {
                target: 'failed',
                cond: (_, e) => {
                  return e.data instanceof Error && e.data.message === 'test';
                }
              }
            }
          },
          failed: {
            type: 'final'
          }
        }
      });

      interpret(errorMachine)
        .onDone(() => done())
        .start();
    });

    it('should transition correctly upon error (sync)', () => {
      const errorMachine = Machine({
        id: 'error',
        initial: 'safe',
        states: {
          safe: {
            invoke: {
              src: invokeActivity(() => {
                throw new Error('test');
              }),
              onError: 'failed'
            }
          },
          failed: {
            on: { RETRY: 'safe' }
          }
        }
      });

      const expectedStateValue = 'failed';
      let currentState;
      interpret(errorMachine)
        .onTransition((current) => (currentState = current))
        .start();
      expect(currentState.value).toEqual(expectedStateValue);
    });

    it('should call onError upon error (async)', (done) => {
      const errorMachine = Machine({
        id: 'asyncError',
        initial: 'safe',
        states: {
          safe: {
            invoke: {
              src: invokeCallback(() => async () => {
                await true;
                throw new Error('test');
              }),
              onError: {
                target: 'failed',
                cond: (_, e) => {
                  return e.data instanceof Error && e.data.message === 'test';
                }
              }
            }
          },
          failed: {
            type: 'final'
          }
        }
      });

      interpret(errorMachine)
        .onDone(() => done())
        .start();
    });

    it('should call onDone when resolved (async)', (done) => {
      let state: any;

      const asyncWithDoneMachine = Machine<{ result?: any }>({
        id: 'async',
        initial: 'fetch',
        context: { result: undefined },
        states: {
          fetch: {
            invoke: {
              src: invokeCallback(() => async () => {
                await true;
                return 42;
              }),
              onDone: {
                target: 'success',
                actions: assign((_, { data: result }) => ({ result }))
              }
            }
          },
          success: {
            type: 'final'
          }
        }
      });

      interpret(asyncWithDoneMachine)
        .onTransition((s) => {
          state = s;
        })
        .onDone(() => {
          expect(state.context.result).toEqual(42);
          done();
        })
        .start();
    });

    it('should call onError only on the state which has invoked failed service', () => {
      let errorHandlersCalled = 0;

      const errorMachine = Machine({
        initial: 'start',
        states: {
          start: {
            on: {
              FETCH: 'fetch'
            }
          },
          fetch: {
            type: 'parallel',
            states: {
              first: {
                invoke: {
                  src: invokeActivity(() => {
                    throw new Error('test');
                  }),
                  onError: {
                    target: 'failed',
                    cond: () => {
                      errorHandlersCalled++;
                      return false;
                    }
                  }
                }
              },
              second: {
                invoke: {
                  src: invokeActivity(() => {
                    // empty
                  }),
                  onError: {
                    target: 'failed',
                    cond: () => {
                      errorHandlersCalled++;
                      return false;
                    }
                  }
                }
              },
              failed: {
                type: 'final'
              }
            }
          }
        }
      });

      interpret(errorMachine).start().send('FETCH');

      expect(errorHandlersCalled).toEqual(1);
    });

    it('should be able to be stringified', () => {
      const waitingState = fetcherMachine.transition(
        fetcherMachine.initialState,
        'GO_TO_WAITING'
      );

      expect(() => {
        JSON.stringify(waitingState);
      }).not.toThrow();

      expect(typeof waitingState.actions[0].src).toBe('string');
    });

    it('should throw error if unhandled (sync)', () => {
      const errorMachine = Machine({
        id: 'asyncError',
        initial: 'safe',
        states: {
          safe: {
            invoke: {
              src: invokeCallback(() => {
                throw new Error('test');
              })
            }
          },
          failed: {
            type: 'final'
          }
        }
      });

      const service = interpret(errorMachine);
      expect(() => service.start()).toThrow();
    });

    describe('sub invoke race condition', () => {
      const anotherChildMachine = Machine({
        id: 'child',
        initial: 'start',
        states: {
          start: {
            on: { STOP: 'end' }
          },
          end: {
            type: 'final'
          }
        }
      });

      const anotherParentMachine = Machine({
        id: 'parent',
        initial: 'begin',
        states: {
          begin: {
            invoke: {
              src: invokeMachine(anotherChildMachine),
              id: 'invoked.child',
              onDone: 'completed'
            },
            on: {
              STOPCHILD: {
                actions: send('STOP', { to: 'invoked.child' })
              }
            }
          },
          completed: {
            type: 'final'
          }
        }
      });

      it('ends on the completed state', (done) => {
        const events: EventObject[] = [];
        let state: any;
        const service = interpret(anotherParentMachine)
          .onTransition((s) => {
            state = s;
            events.push(s.event);
          })
          .onDone(() => {
            expect(events.map((e) => e.type)).toEqual([
              actionTypes.init,
              'STOPCHILD',
              doneInvoke('invoked.child').type
            ]);
            expect(state.value).toEqual('completed');
            done();
          })
          .start();

        service.send('STOPCHILD');
      });
    });
  });

  describe('with observables', () => {
    const infinite$ = interval(10);

    it('should work with an infinite observable', (done) => {
      interface Events {
        type: 'COUNT';
        value: number;
      }
      const obsMachine = Machine<{ count: number | undefined }, Events>({
        id: 'obs',
        initial: 'counting',
        context: { count: undefined },
        states: {
          counting: {
            invoke: {
              src: invokeObservable(() =>
                infinite$.pipe(
                  map((value) => {
                    return { type: 'COUNT', value };
                  })
                )
              )
            },
            always: {
              target: 'counted',
              cond: (ctx) => ctx.count === 5
            },
            on: {
              COUNT: { actions: assign({ count: (_, e) => e.value }) }
            }
          },
          counted: {
            type: 'final'
          }
        }
      });

      const service = interpret(obsMachine)
        .onDone(() => {
          expect(service.state._event.origin).toBeDefined();
          done();
        })
        .start();
    });

    it('should work with a finite observable', (done) => {
      interface Ctx {
        count: number | undefined;
      }
      interface Events {
        type: 'COUNT';
        value: number;
      }
      const obsMachine = Machine<Ctx, Events>({
        id: 'obs',
        initial: 'counting',
        context: {
          count: undefined
        },
        states: {
          counting: {
            invoke: {
              src: invokeObservable(() =>
                infinite$.pipe(
                  take(5),
                  map((value) => {
                    return {
                      type: 'COUNT',
                      value
                    };
                  })
                )
              ),
              onDone: {
                target: 'counted',
                cond: (ctx) => ctx.count === 4
              }
            },
            on: {
              COUNT: {
                actions: assign({
                  count: (_, e) => e.value
                })
              }
            }
          },
          counted: {
            type: 'final'
          }
        }
      });

      interpret(obsMachine)
        .onDone(() => {
          done();
        })
        .start();
    });

    it('should receive an emitted error', (done) => {
      interface Ctx {
        count: number | undefined;
      }
      interface Events {
        type: 'COUNT';
        value: number;
      }
      const obsMachine = Machine<Ctx, Events>({
        id: 'obs',
        initial: 'counting',
        context: { count: undefined },
        states: {
          counting: {
            invoke: {
              src: invokeObservable(() =>
                infinite$.pipe(
                  map((value) => {
                    if (value === 5) {
                      throw new Error('some error');
                    }

                    return { type: 'COUNT', value };
                  })
                )
              ),
              onError: {
                target: 'success',
                cond: (ctx, e) => {
                  expect(e.data.message).toEqual('some error');
                  return ctx.count === 4 && e.data.message === 'some error';
                }
              }
            },
            on: {
              COUNT: { actions: assign({ count: (_, e) => e.value }) }
            }
          },
          success: {
            type: 'final'
          }
        }
      });

      interpret(obsMachine)
        .onDone(() => {
          done();
        })
        .start();
    });
  });

  describe('with machines', () => {
    const pongMachine = Machine({
      id: 'pong',
      initial: 'active',
      states: {
        active: {
          on: {
            PING: {
              // Sends 'PONG' event to parent machine
              actions: sendParent('PONG')
            }
          }
        }
      }
    });

    // Parent machine
    const pingMachine = Machine({
      id: 'ping',
      initial: 'innerMachine',
      states: {
        innerMachine: {
          initial: 'active',
          states: {
            active: {
              invoke: {
                id: 'pong',
                src: invokeMachine(pongMachine)
              },
              // Sends 'PING' event to child machine with ID 'pong'
              entry: send('PING', { to: 'pong' }),
              on: {
                PONG: 'innerSuccess'
              }
            },
            innerSuccess: {
              type: 'final'
            }
          },
          onDone: 'success'
        },
        success: { type: 'final' }
      }
    });

    it('should create invocations from machines in nested states', (done) => {
      interpret(pingMachine)
        .onDone(() => done())
        .start();
    });

    it('should sync with child machine when sync: true option is provided', (done) => {
      const childMachine = Machine({
        initial: 'working',
        context: { count: 42 },
        states: {
          working: {}
        }
      });

      const machine = Machine<undefined, UpdateObject>({
        initial: 'pending',
        states: {
          pending: {
            invoke: {
              src: invokeMachine(childMachine, { sync: true })
            }
          },
          success: { type: 'final' }
        }
      });

      const service = interpret(machine).onTransition((state) => {
        if (state.event.type === actionTypes.update) {
          expect(state.event.state.context).toEqual({ count: 42 });
          done();
        }
      });

      service.start();
    });
  });

  describe('multiple simultaneous services', () => {
    // @ts-ignore
    const multiple = Machine<any>({
      id: 'machine',
      initial: 'one',

      context: {},

      on: {
        ONE: {
          actions: assign({
            one: 'one'
          })
        },

        TWO: {
          actions: assign({
            two: 'two'
          }),
          target: '.three'
        }
      },

      states: {
        one: {
          initial: 'two',
          states: {
            two: {
              invoke: [
                {
                  id: 'child',
                  src: invokeCallback(() => (cb) => cb('ONE'))
                },
                {
                  id: 'child2',
                  src: invokeCallback(() => (cb) => cb('TWO'))
                }
              ]
            }
          }
        },
        three: {
          type: 'final'
        }
      }
    });

    it('should start all services at once', (done) => {
      let state: any;
      const service = interpret(multiple)
        .onTransition((s) => {
          state = s;
        })
        .onDone(() => {
          expect(state.context).toEqual({ one: 'one', two: 'two' });
          done();
        });

      service.start();
    });

    const parallel = Machine<any>({
      id: 'machine',
      initial: 'one',

      context: {},

      on: {
        ONE: {
          actions: assign({
            one: 'one'
          })
        },

        TWO: {
          actions: assign({
            two: 'two'
          })
        }
      },

      after: {
        // allow both invoked services to get a chance to send their events
        // and don't depend on a potential race condition (with an immediate transition)
        10: '.three'
      },

      states: {
        one: {
          initial: 'two',
          states: {
            two: {
              type: 'parallel',
              states: {
                a: {
                  invoke: {
                    id: 'child',
                    src: invokeCallback(() => (cb) => cb('ONE'))
                  }
                },
                b: {
                  invoke: {
                    id: 'child2',
                    src: invokeCallback(() => (cb) => cb('TWO'))
                  }
                }
              }
            }
          }
        },
        three: {
          type: 'final'
        }
      }
    });

    it('should run services in parallel', (done) => {
      let state: any;
      const service = interpret(parallel)
        .onTransition((s) => {
          state = s;
        })
        .onDone(() => {
          expect(state.context).toEqual({ one: 'one', two: 'two' });
          done();
        });

      service.start();
    });

    it('should not invoke a service if it gets stopped immediately by transitioning away in microstep', (done) => {
      // Since an invocation will be canceled when the state machine leaves the
      // invoking state, it does not make sense to start an invocation in a state
      // that will be exited immediately
      let serviceCalled = false;
      const transientMachine = Machine({
        id: 'transient',
        initial: 'active',
        states: {
          active: {
            invoke: {
              id: 'doNotInvoke',
              src: invokeCallback(() => async () => {
                serviceCalled = true;
              })
            },
            always: 'inactive'
          },
          inactive: {
            after: { 10: 'complete' }
          },
          complete: {
            type: 'final'
          }
        }
      });

      const service = interpret(transientMachine);

      service
        .onDone(() => {
          expect(serviceCalled).toBe(false);
          done();
        })
        .start();
    });

    it('should invoke a service if other service gets stopped in subsequent microstep (#1180)', (done) => {
      const machine = createMachine({
        initial: 'running',
        states: {
          running: {
            type: 'parallel',
            states: {
              one: {
                initial: 'active',
                on: {
                  STOP_ONE: '.idle'
                },
                states: {
                  idle: {},
                  active: {
                    invoke: {
                      id: 'active',
                      src: invokeCallback(() => () => {})
                    },
                    on: {
                      NEXT: {
                        actions: raise('STOP_ONE')
                      }
                    }
                  }
                }
              },
              two: {
                initial: 'idle',
                on: {
                  NEXT: '.active'
                },
                states: {
                  idle: {},
                  active: {
                    invoke: {
                      id: 'post',
                      src: invokePromise(() => Promise.resolve(42)),
                      onDone: '#done'
                    }
                  }
                }
              }
            }
          },
          done: {
            id: 'done',
            type: 'final'
          }
        }
      });

      const service = interpret(machine)
        .onDone(() => done())
        .start();

      service.send('NEXT');
    });
  });

  describe('error handling', () => {
    it('handles escalated errors', (done) => {
      const child = Machine({
        initial: 'die',

        states: {
          die: {
            entry: [escalate('oops')]
          }
        }
      });

      const parent = Machine({
        initial: 'one',

        states: {
          one: {
            invoke: {
              id: 'child',
              src: invokeMachine(child),
              onError: {
                target: 'two',
                cond: (_, event) => event.data === 'oops'
              }
            }
          },
          two: {
            type: 'final'
          }
        }
      });

      interpret(parent)
        .onDone(() => {
          done();
        })
        .start();
    });

    it('handles escalated errors as an expression', (done) => {
      interface ChildContext {
        id: number;
      }

      const child = Machine<ChildContext>({
        initial: 'die',
        context: { id: 42 },
        states: {
          die: {
            entry: escalate((ctx) => ctx.id)
          }
        }
      });

      const parent = Machine({
        initial: 'one',

        states: {
          one: {
            invoke: {
              id: 'child',
              src: invokeMachine(child),
              onError: {
                target: 'two',
                cond: (_, event) => {
                  expect(event.data).toEqual(42);
                  return true;
                }
              }
            }
          },
          two: {
            type: 'final'
          }
        }
      });

      interpret(parent)
        .onDone(() => {
          done();
        })
        .start();
    });
  });
});

describe('services option', () => {
  it('should provide data params to a service creator', (done) => {
    const machine = createMachine(
      {
        initial: 'pending',
        context: {
          count: 42
        },
        states: {
          pending: {
            invoke: {
              src: 'stringService',
              data: {
                staticVal: 'hello',
                newCount: (ctx) => ctx.count * 2
              },
              onDone: 'success'
            }
          },
          success: {
            type: 'final'
          }
        }
      },
      {
        services: {
          stringService: (ctx, _, { data }) => {
            expect(ctx).toEqual({ count: 42 });

            expect(data).toEqual({ newCount: 84, staticVal: 'hello' });

            return new Promise((res) => {
              res();
            });
          }
        }
      }
    );

    const service = interpret(machine).onDone(() => {
      done();
    });

    service.start();
  });
});<|MERGE_RESOLUTION|>--- conflicted
+++ resolved
@@ -239,17 +239,7 @@
             },
             on: {
               DEC: { actions: assign({ count: (ctx) => ctx.count - 1 }) },
-<<<<<<< HEAD
-              FORWARD_DEC: undefined,
-              '': {
-                target: 'stop',
-                cond: (ctx) => {
-                  return ctx.count === -3;
-                }
-              }
-=======
               FORWARD_DEC: undefined
->>>>>>> 478eb239
             }
           },
           stop: {
@@ -2400,8 +2390,8 @@
         }
       },
       {
-        services: {
-          stringService: (ctx, _, { data }) => {
+        behaviors: {
+          stringService: invokePromise((ctx, _, { data }) => {
             expect(ctx).toEqual({ count: 42 });
 
             expect(data).toEqual({ newCount: 84, staticVal: 'hello' });
@@ -2409,7 +2399,7 @@
             return new Promise((res) => {
               res();
             });
-          }
+          })
         }
       }
     );
