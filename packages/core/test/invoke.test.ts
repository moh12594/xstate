--- conflicted
+++ resolved
@@ -2710,7 +2710,6 @@
     });
   });
 
-<<<<<<< HEAD
   it('invoke creator should provide reference to self', (done) => {
     const machine = createMachine<any, { type: 'FROM_INVOKED' }>({
       invoke: {
@@ -2729,7 +2728,33 @@
           }
         },
         success: {
-=======
+          type: 'final'
+        }
+      }
+    });
+
+    interpret(machine)
+      .onDone(() => done())
+      .start();
+  });
+
+  it('self reference should have snapshot available', (done) => {
+    const machine = createMachine<{ count: number }>({
+      context: { count: 42 },
+      invoke: {
+        src: (_ctx, _e, { self }) => () => {
+          // @ts-expect-error
+          self.getSnapshot().context.nonexistent;
+
+          expect(self.getSnapshot().context.count).toEqual(42);
+          done();
+        }
+      }
+    });
+
+    interpret(machine).start();
+  });
+
   it('invoke generated ID should be predictable based on the state node where it is defined', (done) => {
     const machine = createMachine(
       {
@@ -2889,34 +2914,11 @@
           }
         },
         b: {
->>>>>>> 56842cb3
           type: 'final'
         }
       }
     });
 
-<<<<<<< HEAD
-    interpret(machine)
-      .onDone(() => done())
-      .start();
-  });
-
-  it('self reference should have snapshot available', (done) => {
-    const machine = createMachine<{ count: number }>({
-      context: { count: 42 },
-      invoke: {
-        src: (_ctx, _e, { self }) => () => {
-          // @ts-expect-error
-          self.getSnapshot().context.nonexistent;
-
-          expect(self.getSnapshot().context.count).toEqual(42);
-          done();
-        }
-      }
-    });
-
-    interpret(machine).start();
-=======
     const createSingleState = (): any => ({
       initial: 'fetch',
       states: {
@@ -2951,7 +2953,6 @@
       ]);
       done();
     }, 0);
->>>>>>> 56842cb3
   });
 });
 
