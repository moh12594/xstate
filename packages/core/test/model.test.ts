--- conflicted
+++ resolved
@@ -464,11 +464,7 @@
     const toggleModel = createModel({ count: 0 });
 
     // @ts-expect-error
-<<<<<<< HEAD
     const m = toggleModel.createMachine({
-=======
-    createMachine<typeof toggleModel>({
->>>>>>> f95c5e28
       id: 'machine',
       initial: 'inactive',
       // missing context:
