import * as fs from 'fs';
import * as path from 'path';
import * as pkgUp from 'pkg-up';

import { toMachine } from '../src/scxml';
import { interpret } from '../src/interpreter';
import { SimulatedClock } from '../src/SimulatedClock';
import { State } from '../src';
import { getStateNodes } from '../src/stateUtils';
import { MachineNode } from '../src/MachineNode';

const TEST_FRAMEWORK = path.dirname(
  pkgUp.sync({
    cwd: require.resolve('@scion-scxml/test-framework')
  }) as string
);

// @ts-ignore
const testGroups = {
  actionSend: [
    'send1',
    'send2',
    'send3',
    'send4',
    'send4b',
    'send7',
    'send7b',
    'send8',
    'send8b',
    'send9'
  ],
  assign: ['assign_invalid', 'assign_obj_literal'],
  'assign-current-small-step': ['test0', 'test1', 'test2', 'test3', 'test4'],
  basic: ['basic0', 'basic1', 'basic2'],
  'cond-js': ['test0', 'test1', 'test2', 'TestConditionalTransition'],
  data: [
    // 'data_invalid',
    'data_obj_literal'
  ],
  'default-initial-state': ['initial1', 'initial2'],
  delayedSend: ['send1', 'send2', 'send3'],
  documentOrder: ['documentOrder0'],
  error: [
    // 'error' // not implemented
  ],
  forEach: [
    // 'test1', // not implemented
  ],
  hierarchy: ['hier0', 'hier1', 'hier2'],
  'hierarchy+documentOrder': ['test0', 'test1'],
  history: [
    'history0',
    'history1',
    'history2',
    'history3',
    'history4',
    'history4b',
    'history5',
    'history6'
  ],
  'if-else': ['test0'],
  in: ['TestInPredicate'],
  'internal-transitions': ['test0', 'test1'],
  misc: ['deep-initial'],
  'more-parallel': [
    'test0',
    'test1',
    'test2',
    'test2b',
    'test3',
    'test3b',
    'test4',
    'test5',
    'test6',
    'test6b',
    'test7',
    'test8',
    'test9',
    'test10',
    'test10b'
  ],
  'multiple-events-per-transition': ['test1'],
  parallel: ['test0', 'test1', 'test2', 'test3'],
  'parallel+interrupt': [
    'test0',
    'test1',
    'test2',
    'test3',
    'test4',
    'test5',
    'test6',
    'test7',
    'test7b',
    'test8',
    'test9',
    'test10',
    'test11',
    'test12',
    'test13',
    'test14',
    'test15',
    'test16',
    'test17',
    'test18',
    'test19',
    'test20',
    'test21',
    'test21b',
    'test21c',
    'test22',
    'test23',
    'test24',
    'test25',
    'test27',
    'test28',
    'test29',
    'test30',
    'test31'
  ],
  // script: ['test0', 'test1', 'test2'], // <script/> conversion not implemented
  // 'script-src': ['test0', 'test1', 'test2', 'test3'], // <script/> conversion not implemented
  'scxml-prefix-event-name-matching': [
    'star0'
    // prefix event matching not implemented yet
    // 'test0',
    // 'test1'
  ],
  // 'send-data': ['send1'], // <content> conversion not implementd
  // 'send-idlocation': ['test0'],
  // 'send-internal': ['test0'],
  'targetless-transition': ['test0', 'test1', 'test2', 'test3'],
  'w3c-ecma': [
    'test144.txml',
    'test147.txml',
    'test148.txml',
    'test149.txml',
    // 'test150.txml', // <foreach> not implemented yet
    // 'test151.txml', // <foreach> not implemented yet
    // 'test152.txml', // <foreach> not implemented yet
    // 'test153.txml', // <foreach> not implemented yet
    // 'test155.txml', // <foreach> not implemented yet
    // 'test156.txml', // <foreach> not implemented yet
    'test158.txml',
    // 'test159.txml', // different error handling
    'test172.txml',
    'test173.txml',
    'test174.txml',
    'test175.txml',
    'test176.txml',
    // 'test179.txml', // conversion of <content> in <send> not implemented yet
    // 'test183.txml', idlocation not implemented yet
    'test185.txml',
    'test186.txml',
    'test187.txml',
    'test189.txml',
    'test190.txml', // note: _sessionid is undefined for expressions
    'test191.txml',
    // 'test192.txml', // done.invoke inexact event descriptor
    'test193.txml',
    'test194.txml',
    // 'test198.txml', // origintype not implemented yet
    // 'test199.txml', // send type not checked
    'test200.txml',
    'test201.txml',
    'test205.txml',
    // 'test207.txml', // delayexpr
    'test208.txml',
    // 'test210.txml', // sendidexpr not supported yet
    // 'test215.txml', // <invoke typeexpr="...">
    // 'test216.txml', // <invoke srcexpr="...">
    // 'test220.txml', // done.invoke used as inexact event descriptor
    // 'test223.txml', // idlocation not implemented yet
    // 'test224.txml', // done.invoke used as inexact event descriptor
    // 'test225.txml', // unique invokeids generated at invoke time
    // 'test226.txml', // <invoke src="...">
    // 'test228.txml', // done.invoke used as inexact event descriptor + _event.invokeid not implemented yet
    'test229.txml',
    // 'test230.txml', // done.invoke used as inexact event descriptor + SCXML _event properties not implemented yet
    // 'test232.txml', // done.invoke used as inexact event descriptor
    // 'test233.txml', // <finalize> not implemented yet
    // 'test234.txml', // <finalize> not implemented yet
    'test235.txml',
    // 'test236.txml', // done.invoke used as inexact event descriptor
    // 'test237.txml', // done.invoke used as inexact event descriptor
    // 'test239.txml', // done.invoke used as inexact event descriptor
    // 'test240.txml', // conversion of namelist not implemented yet
    // 'test241.txml', // conversion of namelist not implemented yet
    // 'test242.txml', // <invoke src="...">
    // 'test243.txml', // conversion of <param> in <scxml> not implemented yet
    // 'test244.txml', // conversion of namelist not implemented yet
    // 'test245.txml', // conversion of namelist not implemented yet
    // 'test247.txml', // done.invoke used as inexact event descriptor
    // 'test250.txml', // this is a manual test - we could test it by snapshoting logged valued
    // 'test252.txml', // done.invoke used as inexact event descriptor
    // 'test253.txml', // _event.origintype not implemented yet
    // 'test276.txml', // <invoke src="...">
    // 'test277.txml', // illegal expression in datamodel creates unbound variable
    // 'test278.txml', // non-root datamodel with early binding not implemented yet
    // 'test279.txml', // non-root datamodel with early binding not implemented yet
    // 'test280.txml', // non-root datamodel with late binding not implemented yet
    'test286.txml',
    'test287.txml',
    // 'test294.txml', // conversion of <donedata> not implemented yet
    // 'test298.txml', // error.execution when evaluating donedata
    // 'test302.txml', // conversion of <script> not implemented yet
    // 'test303-1.txml', // conversion of <script> not implemented yet
    // 'test303-2.txml', // conversion of <script> not implemented yet
    // 'test303.txml', // conversion of <script> not implemented yet
    // 'test304.txml', // conversion of <script> not implemented yet
    // 'test307.txml', // non-root datamodel with late binding not implemented yet
    // 'test309.txml', // error in cond expression being treated as false
    // 'test310.txml', // conversion of In() predicate not implemented yet
    // 'test311.txml', // error.execution when evaluating assign
    // 'test312.txml', // error.execution when evaluating assign
    // 'test313.txml', // error.execution when evaluating assign
    // 'test314.txml', // error.execution when evaluating assign
    'test318.txml',
    // 'test319.txml', // SCXML has no init event, so _event stays unbound in onentry of initial state
    // 'test321.txml', // _sessionid not yet available for expressions
    // 'test322.txml', // _sessionid not yet available for expressions
    // 'test323.txml', // _name not yet available for expressions
    // 'test324.txml', // _name not yet available for expressions
    // 'test325.txml', // _ioprocessors not yet available for expressions
    // 'test326.txml', // _ioprocessors not yet available for expressions
    // 'test329.txml', // system variables can't be modified, we don't keep them in datamodel, so it might be hard to run this test
    // 'test330.txml', // SCXML _event properties not implemented yet
    // 'test331.txml', // _event.type not implemented yet correctly
    // 'test332.txml', // idlocation not implemented yet
    'test333.txml',
    'test335.txml',
    'test336.txml',
    'test337.txml',
    // 'test338.txml', // _event.invokeid not implemented yet
    'test339.txml',
    'test342.txml',
    // 'test343.txml', // error.execution when evaluating donedata
    // 'test344.txml', // error in cond expression being treated as false and raises error.execution
    // 'test346.txml', // system variables can't be modified, we don't keep them in datamodel, so it might be hard to run this test
    // 'test347.txml', // done.invoke used as inexact event descriptor
    'test348.txml',
    'test349.txml',
    // 'test350.txml', // _sessionid not yet available for expressions
    // 'test351.txml', // _event.sendid not implemented yet
    // 'test352.txml', // _event.origintype not implemented yet
    // 'test354.txml', // conversion of namelist not implemented yet
    'test355.txml',
    'test364.txml',
    // 'test372.txml', // microstep not implemented correctly for final states
    'test375.txml',
    // 'test376.txml', // executable blocks not implemented
    'test377.txml',
    // 'test378.txml', // executable blocks not implemented
    'test387.txml',
    'test388.txml',
    'test396.txml',
    // 'test399.txml', // inexact prefix event matching not implemented
    // 'test401.txml', // inexact "error" event (should be "error.execution")
    // 'test402.txml', // error.execution when evaluating assign + inexact prefix event matching not implemented
    'test403a.txml',
    'test403b.txml',
    'test403c.txml',
    'test404.txml',
    'test405.txml',
    'test406.txml',
    'test407.txml',
    // 'test409.txml', // conversion of In() predicate not implemented yet
    // 'test411.txml', // conversion of In() predicate not implemented yet + microstep not implemented correctly
    // 'test412.txml', // initial transitions with executable content not implemented yet
    // 'test413.txml', // conversion of In() predicate not implemented yet
    'test416.txml',
    'test417.txml',
    'test419.txml',
    'test421.txml',
    // 'test422.txml', conversion of type-less <invoke> not implemented yet
    'test423.txml',
    // 'test436.txml', // conversion of In() predicate not implemented yet + null datamodel not implemented yet
    // 'test444.txml', // datamodel being mutated in cond's expression 😱
    'test445.txml',
    // 'test446.txml', // conversion of <data src="..."> not implemented yet
    // 'test448.txml', // nested datamodels not implemented yet
    'test449.txml',
    // 'test451.txml', // conversion of In() predicate not implemented yet
    // 'test452.txml', // conversion of <script> not implemented yet
    'test453.txml',
    // 'test456.txml', // conversion of <script> not implemented yet
    // 'test457.txml', // <foreach> not implemented yet
    // 'test459.txml', // <foreach> not implemented yet
    // 'test460.txml', // <foreach> not implemented yet
    'test487.txml',
    // 'test488.txml', // error.execution when evaluating param
    'test495.txml',
    // 'test496.txml', // error.communication not implemented yet
    // 'test500.txml', // _ioprocessors not yet available for expressions
    // 'test501.txml', // _ioprocessors not yet available for expressions
    'test503.txml',
    'test504.txml',
    'test505.txml',
    'test506.txml',
    // 'test509.txml', // Basic HTTP Event I/O processor not implemented
    // 'test510.txml', // Basic HTTP Event I/O processor not implemented
    // 'test518.txml', // Basic HTTP Event I/O processor not implemented
    // 'test519.txml', // Basic HTTP Event I/O processor not implemented
    // 'test520.txml', // Basic HTTP Event I/O processor not implemented
    // 'test521.txml', // error.communication not implemented yet
    // 'test522.txml', // Basic HTTP Event I/O processor not implemented
    // 'test525.txml', // <foreach> not implemented yet
    // 'test527.txml', // conversion of <donedata> not implemented yet
    // 'test528.txml', // conversion of <donedata> not implemented yet + error.execution when evaluating donedata
    // 'test529.txml', // conversion of <donedata> not implemented yet
    // 'test530.txml', // done.invoke used as inexact event descriptor
    // 'test531.txml', // Basic HTTP Event I/O processor not implemented
    // 'test532.txml', // Basic HTTP Event I/O processor not implemented
    'test533.txml',
    // 'test534.txml', // Basic HTTP Event I/O processor not implemented
    // 'test550.txml', // non-root datamodel with early binding not implemented yet
    // 'test551.txml', // non-root datamodel with early binding not implemented yet
    // 'test552.txml', // conversion of <data src="..."> not implemented yet
    // 'test553.txml', // namelist not implemented yet + errored send not dispatching an event
    // 'test554.txml', // namelist not implemented yet + errored invoke cancelled
    // 'test557.txml', // conversion of <data src="..."> not implemented yet
    // 'test558.txml', // conversion of <data src="..."> not implemented yet
    'test560.txml',
    // 'test561.txml', // processor creates an ECMAScript DOM object _event.data when receiving XML in an event
    // 'test562.txml', // test that processor creates space normalized string in _event.data when receiving anything other than KVPs or XML in an event
    // 'test567.txml', // Basic HTTP Event I/O processor not implemented
    // 'test569.txml', // _ioprocessors not yet available for expressions
    'test570.txml',
    'test576.txml'
    // 'test577.txml', // Basic HTTP Event I/O processor not implemented
    // 'test578.txml', // conversion of <content> in <send> not implemented yet
    // 'test579.txml' // executable content in history states not implemented yet
    // 'test580.txml' // conversion of In() predicate not implemented yet
  ]
};

const overrides = {
  'assign-current-small-step': [
    // original using <script/> to manipulate datamodel
    'test0'
  ]
};

interface SCIONTest {
  initialConfiguration: string[];
  events: Array<{
    after?: number;
    event: { name: string };
    nextConfiguration: string[];
  }>;
}

<<<<<<< HEAD
async function runW3TestToCompletion(machine: MachineNode): Promise<void> {
  await new Promise((resolve, reject) => {
=======
async function runW3TestToCompletion(machine: StateNode): Promise<void> {
  await new Promise<void>((resolve, reject) => {
>>>>>>> 326b28d2
    let nextState: State<any>;

    interpret(machine)
      .onTransition((state) => {
        nextState = state;
      })
      .onDone(() => {
        if (nextState.value === 'pass') {
          resolve();
        } else {
          reject(
            new Error(
              `Reached "fail" state with event ${JSON.stringify(
                nextState.event
              )}`
            )
          );
        }
      })
      .start();
  });
}

async function runTestToCompletion(
  machine: MachineNode,
  test: SCIONTest
): Promise<void> {
  if (!test.events.length && test.initialConfiguration[0] === 'pass') {
    await runW3TestToCompletion(machine);
    return;
  }

  let done = false;
  let nextState: State<any> = machine.initialState;

  const service = interpret(machine, {
    clock: new SimulatedClock()
  })
    .onTransition((state) => {
      nextState = state;
    })
    .onDone(() => {
      if (nextState.value === 'fail') {
        throw new Error(
          `Reached "fail" state with event ${JSON.stringify(nextState.event)}`
        );
      }
      done = true;
    })
    .start();

  test.events.forEach(({ event, nextConfiguration, after }) => {
    if (done) {
      return;
    }
    if (after) {
      (service.clock as SimulatedClock).increment(after);
    }
    service.send(event.name);

    const stateIds = getStateNodes(machine, nextState).map(
      (stateNode) => stateNode.id
    );

    expect(stateIds).toContain(nextConfiguration[0]);
  });
}

describe('scxml', () => {
  const testGroupKeys = Object.keys(testGroups);
  // const testGroupKeys = ['w3c-ecma'];

  testGroupKeys.forEach((testGroupName) => {
    const testNames = testGroups[testGroupName];
    // const testNames = ['test372.txml'];

    testNames.forEach((testName) => {
      const scxmlSource =
        overrides[testGroupName] &&
        overrides[testGroupName].indexOf(testName) !== -1
          ? `./fixtures/scxml/${testGroupName}/${testName}.scxml`
          : `${TEST_FRAMEWORK}/test/${testGroupName}/${testName}.scxml`;
      const scxmlDefinition = fs.readFileSync(
        path.resolve(__dirname, scxmlSource),
        { encoding: 'utf-8' }
      );
      const scxmlTest = JSON.parse(
        fs.readFileSync(
          path.resolve(
            __dirname,
            `${TEST_FRAMEWORK}/test/${testGroupName}/${testName}.json`
          ),
          { encoding: 'utf-8' }
        )
      ) as SCIONTest;

      it(`${testGroupName}/${testName}`, async () => {
        const machine = toMachine(scxmlDefinition, {
          delimiter: '$'
        });

        try {
          await runTestToCompletion(machine, scxmlTest);
        } catch (e) {
          // console.log(testName);
          console.log(JSON.stringify(machine.config, null, 2));
          throw e;
        }
      });
    });
  });
});<|MERGE_RESOLUTION|>--- conflicted
+++ resolved
@@ -349,13 +349,8 @@
   }>;
 }
 
-<<<<<<< HEAD
 async function runW3TestToCompletion(machine: MachineNode): Promise<void> {
-  await new Promise((resolve, reject) => {
-=======
-async function runW3TestToCompletion(machine: StateNode): Promise<void> {
   await new Promise<void>((resolve, reject) => {
->>>>>>> 326b28d2
     let nextState: State<any>;
 
     interpret(machine)
