<<<<<<< HEAD
import { interpret, createMachine } from '../src/index';
=======
import { Machine, interpret, createMachine, assign } from '../src/index';
>>>>>>> a064a444
import { State } from '../src/State';

const pedestrianStates = {
  initial: 'walk',
  states: {
    walk: {
      on: {
        PED_COUNTDOWN: 'wait'
      }
    },
    wait: {
      on: {
        PED_COUNTDOWN: 'stop'
      }
    },
    stop: {}
  }
};

const lightMachine = createMachine<undefined, any>({
  key: 'light',
  initial: 'green',
  states: {
    green: {
      on: {
        TIMER: 'yellow',
        POWER_OUTAGE: 'red',
        FORBIDDEN_EVENT: undefined
      }
    },
    yellow: {
      on: {
        TIMER: 'red',
        POWER_OUTAGE: 'red'
      }
    },
    red: {
      on: {
        TIMER: 'green',
        POWER_OUTAGE: 'red'
      },
      ...pedestrianStates
    }
  }
});

const configMachine = createMachine(
  {
    id: 'config',
    initial: 'foo',
    context: {
      foo: 'bar'
    },
    states: {
      foo: {
        entry: 'entryAction',
        on: {
          EVENT: {
            target: 'bar',
            guard: 'someCondition'
          }
        }
      },
      bar: {}
    }
  },
  {
    actions: {
      entryAction: () => {
        throw new Error('original entry');
      }
    },
    guards: {
      someCondition: () => false
    }
  }
);

describe('machine', () => {
  describe('machine.states', () => {
    it('should properly register machine states', () => {
      expect(Object.keys(lightMachine.states)).toEqual([
        'green',
        'yellow',
        'red'
      ]);
    });
  });

  describe('machine.events', () => {
    it('should return the set of events accepted by machine', () => {
      expect(lightMachine.events).toEqual([
        'TIMER',
        'POWER_OUTAGE',
        'PED_COUNTDOWN'
      ]);
    });
  });

  describe('machine.initialState', () => {
    it('should return a State instance', () => {
      expect(lightMachine.initialState).toBeInstanceOf(State);
    });

    it('should return the initial state', () => {
      expect(lightMachine.initialState.value).toEqual('green');
    });
  });

  describe('machine.history', () => {
    it('should not retain previous history', () => {
      const next = lightMachine.transition(lightMachine.initialState, 'TIMER');
      const following = lightMachine.transition(next, 'TIMER');
      expect(following!.history!.history).not.toBeDefined();
    });
  });

  describe('machine.config', () => {
    it('state node config should reference original machine config', () => {
      const machine = createMachine({
        initial: 'one',
        states: {
          one: {
            initial: 'deep',
            states: {
              deep: {}
            }
          }
        }
      });

      const oneState = machine.states.one;

      expect(oneState.config).toBe(machine.config.states!.one);

      const deepState = machine.states.one.states.deep;

      expect(deepState.config).toBe(machine.config.states!.one.states!.deep);

      deepState.config.meta = 'testing meta';

      expect(machine.config.states!.one.states!.deep.meta).toEqual(
        'testing meta'
      );
    });
  });

  describe('machine.withConfig', () => {
    it('should override guards and actions', () => {
      const differentMachine = configMachine.provide({
        actions: {
          entryAction: () => {
            throw new Error('new entry');
          }
        },
        guards: { someCondition: () => true }
      });

      expect(differentMachine.context).toEqual({ foo: 'bar' });

      const service = interpret(differentMachine);

      expect(() => service.start()).toThrowErrorMatchingInlineSnapshot(
        `"new entry"`
      );

      expect(differentMachine.transition('foo', 'EVENT').value).toEqual('bar');
    });

    it('should not override context if not defined', () => {
      const differentMachine = configMachine.provide({});

      expect(differentMachine.initialState.context).toEqual(
        configMachine.context
      );
    });

    it.skip('should override context (second argument)', () => {
      // const differentMachine = configMachine.withConfig(
      //   {},
      //   { foo: 'different' }
      // );
      // expect(differentMachine.initialState.context).toEqual({
      //   foo: 'different'
      // });
    });

    // https://github.com/davidkpiano/xstate/issues/674
    it('should throw if initial state is missing in a compound state', () => {
      expect(() => {
        createMachine({
          initial: 'first',
          states: {
            first: {
              states: {
                second: {},
                third: {}
              }
            }
          }
        });
      }).toThrow();
    });
  });

  describe('machine.withContext', () => {
    it('should partially override context', () => {
      const fooBarMachine = createMachine({
        initial: 'active',
        context: {
          foo: 1,
          bar: 2
        },
        states: {
          active: {}
        }
      });

      const changedBarMachine = fooBarMachine.withContext({
        bar: 42
      });

      expect(changedBarMachine.initialState.context).toEqual({
        foo: 1,
        bar: 42
      });
    });

    it('should not override undefined context', () => {
      const fooBarMachine = createMachine({
        initial: 'active',
        states: {
          active: {}
        }
      });

      const changedBarMachine = fooBarMachine.withContext({
        bar: 42
      });

      expect(changedBarMachine.initialState.context).toBeUndefined();
    });
  });

  describe('machine function context', () => {
    const testMachineConfig = {
      initial: 'active',
      context: () => ({
        foo: { bar: 'baz' }
      }),
      states: {
        active: {}
      }
    };

    it.skip('context from a function should be lazily evaluated', () => {
      const testMachine1 = createMachine(testMachineConfig);
      const testMachine2 = createMachine(testMachineConfig);

      expect(testMachine1.initialState.context).not.toBe(
        testMachine2.initialState.context
      );

      expect(testMachine1.initialState.context).toEqual({
        foo: { bar: 'baz' }
      });

      expect(testMachine2.initialState.context).toEqual({
        foo: { bar: 'baz' }
      });
    });
  });

  describe('machine.resolveState()', () => {
    const resolveMachine = createMachine({
      id: 'resolve',
      initial: 'foo',
      states: {
        foo: {
          initial: 'one',
          states: {
            one: {
              type: 'parallel',
              states: {
                a: {
                  initial: 'aa',
                  states: { aa: {} }
                },
                b: {
                  initial: 'bb',
                  states: { bb: {} }
                }
              },
              on: {
                TO_TWO: 'two'
              }
            },
            two: {
              on: { TO_ONE: 'one' }
            }
          },
          on: {
            TO_BAR: 'bar'
          }
        },
        bar: {
          on: {
            TO_FOO: 'foo'
          }
        }
      }
    });

    it('should resolve the state value', () => {
      const tempState = State.from('foo');

      const resolvedState = resolveMachine.resolveState(tempState);

      expect(resolvedState.value).toEqual({
        foo: { one: { a: 'aa', b: 'bb' } }
      });
    });

    it('should resolve the state configuration (implicit via events)', () => {
      const tempState = State.from('foo');

      const resolvedState = resolveMachine.resolveState(tempState);

      expect(resolvedState.nextEvents.sort()).toEqual(['TO_BAR', 'TO_TWO']);
    });

    it('should resolve .done', () => {
      const machine = createMachine({
        initial: 'foo',
        states: {
          foo: {
            on: { NEXT: 'bar' }
          },
          bar: {
            type: 'final'
          }
        }
      });
      const tempState = State.from('bar');

      const resolvedState = machine.resolveState(tempState);

      expect(resolvedState.done).toBe(true);
    });
  });

  describe('versioning', () => {
    it('should allow a version to be specified', () => {
      const versionMachine = createMachine({
        id: 'version',
        version: '1.0.4',
        states: {}
      });

      expect(versionMachine.version).toEqual('1.0.4');
    });
  });

  describe('id', () => {
    it('should represent the ID', () => {
      const idMachine = createMachine({
        id: 'some-id',
        initial: 'idle',
        states: { idle: {} }
      });

      expect(idMachine.id).toEqual('some-id');
    });

    it('should represent the ID (state node)', () => {
      const idMachine = createMachine({
        id: 'some-id',
        initial: 'idle',
        states: {
          idle: {
            id: 'idle'
          }
        }
      });

      expect(idMachine.states.idle.id).toEqual('idle');
    });

    it('should use the key as the ID if no ID is provided', () => {
      const noIDMachine = createMachine({
        key: 'some-key',
        initial: 'idle',
        states: { idle: {} }
      });

      expect(noIDMachine.id).toEqual('some-key');
    });

    it('should use the key as the ID if no ID is provided (state node)', () => {
      const noStateNodeIDMachine = createMachine({
        id: 'some-id',
        initial: 'idle',
        states: { idle: {} }
      });

      expect(noStateNodeIDMachine.states.idle.id).toEqual('some-id.idle');
    });
  });

  describe('combinatorial machines', () => {
    it('should support combinatorial machines (single-state)', () => {
      const testMachine = createMachine<{ value: number }>({
        context: { value: 42 },
        on: {
          INC: {
            actions: assign({ value: (ctx) => ctx.value + 1 })
          }
        }
      });

      const state = testMachine.initialState;

      expect(state.value).toEqual({});

      const nextState = testMachine.transition(state, 'INC');

      expect(nextState.context.value).toEqual(43);
    });
  });
});

describe('StateNode', () => {
  it('should list transitions', () => {
    const greenNode = lightMachine.states.green;

    const transitions = greenNode.transitions;

    expect(transitions.map((t) => t.eventType)).toEqual([
      'TIMER',
      'POWER_OUTAGE',
      'FORBIDDEN_EVENT'
    ]);
  });
});<|MERGE_RESOLUTION|>--- conflicted
+++ resolved
@@ -1,8 +1,4 @@
-<<<<<<< HEAD
-import { interpret, createMachine } from '../src/index';
-=======
-import { Machine, interpret, createMachine, assign } from '../src/index';
->>>>>>> a064a444
+import { interpret, createMachine, assign } from '../src/index';
 import { State } from '../src/State';
 
 const pedestrianStates = {
