--- conflicted
+++ resolved
@@ -1,8 +1,3 @@
-<<<<<<< HEAD
-import { Machine, assign, forwardTo, interpret, spawn } from '../src/index';
-import { pure, sendParent, log } from '../src/actions';
-import { spawnMachine } from '../src/invoke';
-=======
 import {
   Machine,
   createMachine,
@@ -12,7 +7,7 @@
   spawn
 } from '../src/index';
 import { pure, sendParent, log, choose } from '../src/actions';
->>>>>>> 3382eec0
+import { spawnMachine } from '../src/invoke';
 
 describe('entry/exit actions', () => {
   const pedestrianStates = {
@@ -262,20 +257,20 @@
 
   describe('State.actions', () => {
     it('should return the entry actions of an initial state', () => {
-      expect(lightMachine.initialState.actions.map(a => a.type)).toEqual([
+      expect(lightMachine.initialState.actions.map((a) => a.type)).toEqual([
         'enter_green'
       ]);
     });
 
     it('should return the entry actions of an initial state (deep)', () => {
-      expect(deepMachine.initialState.actions.map(a => a.type)).toEqual([
+      expect(deepMachine.initialState.actions.map((a) => a.type)).toEqual([
         'enter_a',
         'enter_a1'
       ]);
     });
 
     it('should return the entry actions of an initial state (parallel)', () => {
-      expect(parallelMachine.initialState.actions.map(a => a.type)).toEqual([
+      expect(parallelMachine.initialState.actions.map((a) => a.type)).toEqual([
         'enter_a',
         'enter_a1',
         'enter_b',
@@ -285,13 +280,13 @@
 
     it('should return the entry and exit actions of a transition', () => {
       expect(
-        lightMachine.transition('green', 'TIMER').actions.map(a => a.type)
+        lightMachine.transition('green', 'TIMER').actions.map((a) => a.type)
       ).toEqual(['exit_green', 'enter_yellow']);
     });
 
     it('should return the entry and exit actions of a deep transition', () => {
       expect(
-        lightMachine.transition('yellow', 'TIMER').actions.map(a => a.type)
+        lightMachine.transition('yellow', 'TIMER').actions.map((a) => a.type)
       ).toEqual(['exit_yellow', 'enter_red', 'enter_walk']);
     });
 
@@ -299,32 +294,32 @@
       expect(
         lightMachine
           .transition({ red: 'walk' }, 'PED_COUNTDOWN')
-          .actions.map(a => a.type)
+          .actions.map((a) => a.type)
       ).toEqual(['exit_walk', 'enter_wait']);
     });
 
     it('should not have actions for unhandled events (shallow)', () => {
       expect(
-        lightMachine.transition('green', 'FAKE').actions.map(a => a.type)
+        lightMachine.transition('green', 'FAKE').actions.map((a) => a.type)
       ).toEqual([]);
     });
 
     it('should not have actions for unhandled events (deep)', () => {
       expect(
-        lightMachine.transition('red', 'FAKE').actions.map(a => a.type)
+        lightMachine.transition('red', 'FAKE').actions.map((a) => a.type)
       ).toEqual([]);
     });
 
     it('should exit and enter the state for self-transitions (shallow)', () => {
       expect(
-        lightMachine.transition('green', 'NOTHING').actions.map(a => a.type)
+        lightMachine.transition('green', 'NOTHING').actions.map((a) => a.type)
       ).toEqual(['exit_green', 'enter_green']);
     });
 
     it('should exit and enter the state for self-transitions (deep)', () => {
       // 'red' state resolves to 'red.walk'
       expect(
-        lightMachine.transition('red', 'NOTHING').actions.map(a => a.type)
+        lightMachine.transition('red', 'NOTHING').actions.map((a) => a.type)
       ).toEqual(['exit_walk', 'exit_red', 'enter_red', 'enter_walk']);
     });
 
@@ -332,7 +327,7 @@
       expect(
         parallelMachine
           .transition(parallelMachine.initialState, 'CHANGE')
-          .actions.map(a => a.type)
+          .actions.map((a) => a.type)
       ).toEqual([
         'exit_b1', // reverse document order
         'exit_a1',
@@ -346,7 +341,7 @@
 
     it('should return nested actions in the correct (child to parent) order', () => {
       expect(
-        deepMachine.transition({ a: 'a1' }, 'CHANGE').actions.map(a => a.type)
+        deepMachine.transition({ a: 'a1' }, 'CHANGE').actions.map((a) => a.type)
       ).toEqual([
         'exit_a1',
         'exit_a',
@@ -359,7 +354,7 @@
 
     it('should ignore parent state actions for same-parent substates', () => {
       expect(
-        deepMachine.transition({ a: 'a1' }, 'NEXT').actions.map(a => a.type)
+        deepMachine.transition({ a: 'a1' }, 'NEXT').actions.map((a) => a.type)
       ).toEqual(['exit_a1', 'enter_a2']);
     });
 
@@ -367,13 +362,13 @@
       expect(
         deepMachine
           .transition(deepMachine.initialState, 'NEXT_FN')
-          .actions.map(action => action.type)
+          .actions.map((action) => action.type)
       ).toEqual(['exit_a1', 'enter_a3_fn']);
 
       expect(
         deepMachine
           .transition({ a: 'a3' }, 'NEXT')
-          .actions.map(action => action.type)
+          .actions.map((action) => action.type)
       ).toEqual(['exit_a3_fn', 'do_a3_to_a2', 'enter_a2']);
     });
 
@@ -385,7 +380,7 @@
       const stateD2 = parallelMachine2.transition(stateB, 'to-D2');
       const stateA = parallelMachine2.transition(stateD2, 'to-A');
 
-      expect(stateA.actions.map(action => action.type)).toEqual(['D2 Exit']);
+      expect(stateA.actions.map((action) => action.type)).toEqual(['D2 Exit']);
     });
 
     describe('should ignore same-parent state actions (sparse)', () => {
@@ -441,20 +436,20 @@
 
   describe('State.actions (with entry/exit)', () => {
     it('should return the entry actions of an initial state', () => {
-      expect(newLightMachine.initialState.actions.map(a => a.type)).toEqual([
+      expect(newLightMachine.initialState.actions.map((a) => a.type)).toEqual([
         'enter_green'
       ]);
     });
 
     it('should return the entry and exit actions of a transition', () => {
       expect(
-        newLightMachine.transition('green', 'TIMER').actions.map(a => a.type)
+        newLightMachine.transition('green', 'TIMER').actions.map((a) => a.type)
       ).toEqual(['exit_green', 'enter_yellow']);
     });
 
     it('should return the entry and exit actions of a deep transition', () => {
       expect(
-        newLightMachine.transition('yellow', 'TIMER').actions.map(a => a.type)
+        newLightMachine.transition('yellow', 'TIMER').actions.map((a) => a.type)
       ).toEqual(['exit_yellow', 'enter_red', 'enter_walk']);
     });
 
@@ -462,32 +457,34 @@
       expect(
         newLightMachine
           .transition({ red: 'walk' }, 'PED_COUNTDOWN')
-          .actions.map(a => a.type)
+          .actions.map((a) => a.type)
       ).toEqual(['exit_walk', 'enter_wait']);
     });
 
     it('should not have actions for unhandled events (shallow)', () => {
       expect(
-        newLightMachine.transition('green', 'FAKE').actions.map(a => a.type)
+        newLightMachine.transition('green', 'FAKE').actions.map((a) => a.type)
       ).toEqual([]);
     });
 
     it('should not have actions for unhandled events (deep)', () => {
       expect(
-        newLightMachine.transition('red', 'FAKE').actions.map(a => a.type)
+        newLightMachine.transition('red', 'FAKE').actions.map((a) => a.type)
       ).toEqual([]);
     });
 
     it('should exit and enter the state for self-transitions (shallow)', () => {
       expect(
-        newLightMachine.transition('green', 'NOTHING').actions.map(a => a.type)
+        newLightMachine
+          .transition('green', 'NOTHING')
+          .actions.map((a) => a.type)
       ).toEqual(['exit_green', 'enter_green']);
     });
 
     it('should exit and enter the state for self-transitions (deep)', () => {
       // 'red' state resolves to 'red.walk'
       expect(
-        newLightMachine.transition('red', 'NOTHING').actions.map(a => a.type)
+        newLightMachine.transition('red', 'NOTHING').actions.map((a) => a.type)
       ).toEqual(['exit_walk', 'exit_red', 'enter_red', 'enter_walk']);
     });
   });
@@ -522,13 +519,13 @@
       expect(
         parallelMachineWithEntry
           .transition('start', 'ENTER_PARALLEL')
-          .actions.map(a => a.type)
+          .actions.map((a) => a.type)
       ).toEqual(['enter_p1', 'enter_inner']);
     });
   });
 
   describe('targetless transitions', () => {
-    it("shouldn't exit a state on a parent's targetless transition", done => {
+    it("shouldn't exit a state on a parent's targetless transition", (done) => {
       const actual: string[] = [];
 
       const parent = Machine({
@@ -570,7 +567,7 @@
         .catch(done);
     });
 
-    it("shouldn't exit (and reenter) state on targetless delayed transition", done => {
+    it("shouldn't exit (and reenter) state on targetless delayed transition", (done) => {
       const actual: string[] = [];
 
       const machine = Machine({
@@ -648,7 +645,7 @@
 
   it.skip('should support initial actions', () => {
     // TODO: fix initial state actions on root node
-    expect(machine.initialState.actions.map(a => a.type)).toEqual([
+    expect(machine.initialState.actions.map((a) => a.type)).toEqual([
       'initialA',
       'entryA'
     ]);
@@ -656,7 +653,7 @@
 
   it('should support initial actions from transition', () => {
     const nextState = machine.transition(undefined, 'NEXT');
-    expect(nextState.actions.map(a => a.type)).toEqual([
+    expect(nextState.actions.map((a) => a.type)).toEqual([
       'entryB',
       'initialFoo',
       'entryFoo'
@@ -665,7 +662,7 @@
 
   it('should support initial actions from transition with target ID', () => {
     const nextState = machine.transition('b', 'NEXT');
-    expect(nextState.actions.map(a => a.type)).toEqual([
+    expect(nextState.actions.map((a) => a.type)).toEqual([
       'entryC',
       'initialBar',
       'entryBar'
@@ -753,7 +750,7 @@
     const { initialState } = simpleMachine;
     const nextState = simpleMachine.transition(initialState, 'E');
 
-    expect(nextState.actions.map(a => a.type)).toEqual(
+    expect(nextState.actions.map((a) => a.type)).toEqual(
       expect.arrayContaining(['definedAction', 'undefinedAction'])
     );
 
@@ -767,7 +764,7 @@
   it('should reference actions defined in actions parameter of machine options (initial state)', () => {
     const { initialState } = simpleMachine;
 
-    expect(initialState.actions.map(a => a.type)).toEqual(
+    expect(initialState.actions.map((a) => a.type)).toEqual(
       expect.arrayContaining(['definedAction', 'undefinedAction'])
     );
   });
@@ -838,7 +835,7 @@
 
     const { initialState } = anonMachine;
 
-    initialState.actions.forEach(action => {
+    initialState.actions.forEach((action) => {
       if (action.exec) {
         action.exec(
           initialState.context,
@@ -858,7 +855,7 @@
 
     expect(inactiveState.actions.length).toBe(2);
 
-    inactiveState.actions.forEach(action => {
+    inactiveState.actions.forEach((action) => {
       if (action.exec) {
         action.exec(
           inactiveState.context,
@@ -878,7 +875,7 @@
 });
 
 describe('action meta', () => {
-  it('should provide the original action and state to the exec function', done => {
+  it('should provide the original action and state to the exec function', (done) => {
     const testMachine = Machine(
       {
         id: 'test',
@@ -949,7 +946,7 @@
             })
           },
           EACH: {
-            actions: pure<any, any>(ctx =>
+            actions: pure<any, any>((ctx) =>
               ctx.items.map((item, index) => ({
                 type: 'EVENT',
                 item,
@@ -1013,7 +1010,7 @@
 });
 
 describe('forwardTo()', () => {
-  it('should forward an event to a service', done => {
+  it('should forward an event to a service', (done) => {
     const child = Machine<void, { type: 'EVENT'; value: number }>({
       id: 'child',
       initial: 'active',
@@ -1055,7 +1052,7 @@
     service.send({ type: 'EVENT', value: 42 });
   });
 
-  it('should forward an event to a service (dynamic)', done => {
+  it('should forward an event to a service (dynamic)', (done) => {
     const child = Machine<void, { type: 'EVENT'; value: number }>({
       id: 'child',
       initial: 'active',
@@ -1084,7 +1081,7 @@
           }),
           on: {
             EVENT: {
-              actions: forwardTo(ctx => ctx.child)
+              actions: forwardTo((ctx) => ctx.child)
             },
             SUCCESS: 'last'
           }
@@ -1115,7 +1112,7 @@
         entry: log('some string', 'string label'),
         on: {
           EXPR: {
-            actions: log(ctx => `expr ${ctx.count}`, 'expr label')
+            actions: log((ctx) => `expr ${ctx.count}`, 'expr label')
           }
         }
       }
@@ -1302,7 +1299,7 @@
         foo: {
           entry: choose([
             {
-              cond: ctx => ctx.counter > 100,
+              cond: (ctx) => ctx.counter > 100,
               actions: assign<Ctx>({ answer: 42 })
             }
           ])
