import {
  createMachine,
  assign,
  forwardTo,
  interpret,
  spawnMachine
} from '../src/index';
<<<<<<< HEAD
import { sendParent, choose } from '../src/actions';
import { pure } from '../src/actions/pure';
import { log } from '../src/actions/log';
=======
import { pure, sendParent, log, choose } from '../src/actions';
>>>>>>> 2e6304f0
import { invokeMachine } from '../src/invoke';
import { ActorRef } from '../src';

describe('entry/exit actions', () => {
  const pedestrianStates = {
    initial: 'walk',
    states: {
      walk: {
        on: {
          PED_COUNTDOWN: 'wait'
        },
        entry: 'enter_walk',
        exit: 'exit_walk'
      },
      wait: {
        on: {
          PED_COUNTDOWN: 'stop'
        },
        entry: 'enter_wait',
        exit: 'exit_wait'
      },
      stop: {
        entry: ['enter_stop'],
        exit: ['exit_stop']
      }
    }
  };

  const lightMachine = createMachine({
    key: 'light',
    initial: 'green',
    states: {
      green: {
        on: {
          TIMER: 'yellow',
          POWER_OUTAGE: 'red',
          NOTHING: 'green'
        },
        entry: 'enter_green',
        exit: 'exit_green'
      },
      yellow: {
        on: {
          TIMER: 'red',
          POWER_OUTAGE: 'red'
        },
        entry: 'enter_yellow',
        exit: 'exit_yellow'
      },
      red: {
        on: {
          TIMER: 'green',
          POWER_OUTAGE: 'red',
          NOTHING: 'red'
        },
        entry: 'enter_red',
        exit: 'exit_red',
        ...pedestrianStates
      }
    }
  });

  const newPedestrianStates = {
    initial: 'walk',
    states: {
      walk: {
        on: {
          PED_COUNTDOWN: 'wait'
        },
        entry: 'enter_walk',
        exit: 'exit_walk'
      },
      wait: {
        on: {
          PED_COUNTDOWN: 'stop'
        },
        entry: 'enter_wait',
        exit: 'exit_wait'
      },
      stop: {
        entry: ['enter_stop'],
        exit: ['exit_stop']
      }
    }
  };

  const newLightMachine = createMachine({
    key: 'light',
    initial: 'green',
    states: {
      green: {
        on: {
          TIMER: 'yellow',
          POWER_OUTAGE: 'red',
          NOTHING: 'green'
        },
        entry: 'enter_green',
        exit: 'exit_green'
      },
      yellow: {
        on: {
          TIMER: 'red',
          POWER_OUTAGE: 'red'
        },
        entry: 'enter_yellow',
        exit: 'exit_yellow'
      },
      red: {
        on: {
          TIMER: 'green',
          POWER_OUTAGE: 'red',
          NOTHING: 'red'
        },
        entry: 'enter_red',
        exit: 'exit_red',
        ...newPedestrianStates
      }
    }
  });

  const parallelMachine = createMachine({
    type: 'parallel',
    states: {
      a: {
        initial: 'a1',
        states: {
          a1: {
            on: {
              CHANGE: { target: 'a2', actions: ['do_a2', 'another_do_a2'] }
            },
            entry: 'enter_a1',
            exit: 'exit_a1'
          },
          a2: { entry: 'enter_a2', exit: 'exit_a2' }
        },
        entry: 'enter_a',
        exit: 'exit_a'
      },
      b: {
        initial: 'b1',
        states: {
          b1: {
            on: { CHANGE: { target: 'b2', actions: 'do_b2' } },
            entry: 'enter_b1',
            exit: 'exit_b1'
          },
          b2: { entry: 'enter_b2', exit: 'exit_b2' }
        },
        entry: 'enter_b',
        exit: 'exit_b'
      }
    }
  });

  const deepMachine = createMachine({
    initial: 'a',
    states: {
      a: {
        initial: 'a1',
        states: {
          a1: {
            on: {
              NEXT: 'a2',
              NEXT_FN: 'a3'
            },
            entry: 'enter_a1',
            exit: 'exit_a1'
          },
          a2: {
            entry: 'enter_a2',
            exit: 'exit_a2'
          },
          a3: {
            on: {
              NEXT: {
                target: 'a2',
                actions: [
                  function do_a3_to_a2() {
                    return;
                  }
                ]
              }
            },
            entry: function enter_a3_fn() {
              return;
            },
            exit: function exit_a3_fn() {
              return;
            }
          }
        },
        entry: 'enter_a',
        exit: ['exit_a', 'another_exit_a'],
        on: { CHANGE: 'b' }
      },
      b: {
        entry: ['enter_b', 'another_enter_b'],
        exit: 'exit_b',
        initial: 'b1',
        states: {
          b1: {
            entry: 'enter_b1',
            exit: 'exit_b1'
          }
        }
      }
    }
  });

  const parallelMachine2 = createMachine({
    initial: 'A',
    states: {
      A: {
        on: {
          'to-B': 'B'
        }
      },
      B: {
        type: 'parallel',
        on: {
          'to-A': 'A'
        },
        states: {
          C: {
            initial: 'C1',
            states: {
              C1: {},
              C2: {}
            }
          },
          D: {
            initial: 'D1',
            states: {
              D1: {
                on: {
                  'to-D2': 'D2'
                }
              },
              D2: {
                entry: ['D2 Entry'],
                exit: ['D2 Exit']
              }
            }
          }
        }
      }
    }
  });

  describe('State.actions', () => {
    it('should return the entry actions of an initial state', () => {
      expect(lightMachine.initialState.actions.map((a) => a.type)).toEqual([
        'enter_green'
      ]);
    });

    it('should return the entry actions of an initial state (deep)', () => {
      expect(deepMachine.initialState.actions.map((a) => a.type)).toEqual([
        'enter_a',
        'enter_a1'
      ]);
    });

    it('should return the entry actions of an initial state (parallel)', () => {
      expect(parallelMachine.initialState.actions.map((a) => a.type)).toEqual([
        'enter_a',
        'enter_a1',
        'enter_b',
        'enter_b1'
      ]);
    });

    it('should return the entry and exit actions of a transition', () => {
      expect(
        lightMachine.transition('green', 'TIMER').actions.map((a) => a.type)
      ).toEqual(['exit_green', 'enter_yellow']);
    });

    it('should return the entry and exit actions of a deep transition', () => {
      expect(
        lightMachine.transition('yellow', 'TIMER').actions.map((a) => a.type)
      ).toEqual(['exit_yellow', 'enter_red', 'enter_walk']);
    });

    it('should return the entry and exit actions of a nested transition', () => {
      expect(
        lightMachine
          .transition({ red: 'walk' }, 'PED_COUNTDOWN')
          .actions.map((a) => a.type)
      ).toEqual(['exit_walk', 'enter_wait']);
    });

    it('should not have actions for unhandled events (shallow)', () => {
      expect(
        lightMachine.transition('green', 'FAKE').actions.map((a) => a.type)
      ).toEqual([]);
    });

    it('should not have actions for unhandled events (deep)', () => {
      expect(
        lightMachine.transition('red', 'FAKE').actions.map((a) => a.type)
      ).toEqual([]);
    });

    it('should exit and enter the state for self-transitions (shallow)', () => {
      expect(
        lightMachine.transition('green', 'NOTHING').actions.map((a) => a.type)
      ).toEqual(['exit_green', 'enter_green']);
    });

    it('should exit and enter the state for self-transitions (deep)', () => {
      // 'red' state resolves to 'red.walk'
      expect(
        lightMachine.transition('red', 'NOTHING').actions.map((a) => a.type)
      ).toEqual(['exit_walk', 'exit_red', 'enter_red', 'enter_walk']);
    });

    it('should return actions for parallel machines', () => {
      expect(
        parallelMachine
          .transition(parallelMachine.initialState, 'CHANGE')
          .actions.map((a) => a.type)
      ).toEqual([
        'exit_b1', // reverse document order
        'exit_a1',
        'do_a2',
        'another_do_a2',
        'do_b2',
        'enter_a2',
        'enter_b2'
      ]);
    });

    it('should return nested actions in the correct (child to parent) order', () => {
      expect(
        deepMachine.transition({ a: 'a1' }, 'CHANGE').actions.map((a) => a.type)
      ).toEqual([
        'exit_a1',
        'exit_a',
        'another_exit_a',
        'enter_b',
        'another_enter_b',
        'enter_b1'
      ]);
    });

    it('should ignore parent state actions for same-parent substates', () => {
      expect(
        deepMachine.transition({ a: 'a1' }, 'NEXT').actions.map((a) => a.type)
      ).toEqual(['exit_a1', 'enter_a2']);
    });

    it('should work with function actions', () => {
      expect(
        deepMachine
          .transition(deepMachine.initialState, 'NEXT_FN')
          .actions.map((action) => action.type)
      ).toEqual(['exit_a1', 'enter_a3_fn']);

      expect(
        deepMachine
          .transition({ a: 'a3' }, 'NEXT')
          .actions.map((action) => action.type)
      ).toEqual(['exit_a3_fn', 'do_a3_to_a2', 'enter_a2']);
    });

    it('should exit children of parallel state nodes', () => {
      const stateB = parallelMachine2.transition(
        parallelMachine2.initialState,
        'to-B'
      );
      const stateD2 = parallelMachine2.transition(stateB, 'to-D2');
      const stateA = parallelMachine2.transition(stateD2, 'to-A');

      expect(stateA.actions.map((action) => action.type)).toEqual(['D2 Exit']);
    });

    describe('should ignore same-parent state actions (sparse)', () => {
      const fooBar = {
        initial: 'foo',
        states: {
          foo: {
            on: {
              TACK: 'bar',
              ABSOLUTE_TACK: '#machine.ping.bar'
            }
          },
          bar: {
            on: {
              TACK: 'foo'
            }
          }
        }
      };

      const pingPong = createMachine({
        initial: 'ping',
        key: 'machine',
        states: {
          ping: {
            entry: ['entryEvent'],
            on: {
              TICK: 'pong'
            },
            ...fooBar
          },
          pong: {
            on: {
              TICK: 'ping'
            }
          }
        }
      });

      it('with a relative transition', () => {
        expect(
          pingPong.transition({ ping: 'foo' }, 'TACK').actions
        ).toHaveLength(0);
      });

      it('with an absolute transition', () => {
        expect(
          pingPong.transition({ ping: 'foo' }, 'ABSOLUTE_TACK').actions
        ).toHaveLength(0);
      });
    });
  });

  describe('State.actions (with entry/exit)', () => {
    it('should return the entry actions of an initial state', () => {
      expect(newLightMachine.initialState.actions.map((a) => a.type)).toEqual([
        'enter_green'
      ]);
    });

    it('should return the entry and exit actions of a transition', () => {
      expect(
        newLightMachine.transition('green', 'TIMER').actions.map((a) => a.type)
      ).toEqual(['exit_green', 'enter_yellow']);
    });

    it('should return the entry and exit actions of a deep transition', () => {
      expect(
        newLightMachine.transition('yellow', 'TIMER').actions.map((a) => a.type)
      ).toEqual(['exit_yellow', 'enter_red', 'enter_walk']);
    });

    it('should return the entry and exit actions of a nested transition', () => {
      expect(
        newLightMachine
          .transition({ red: 'walk' }, 'PED_COUNTDOWN')
          .actions.map((a) => a.type)
      ).toEqual(['exit_walk', 'enter_wait']);
    });

    it('should not have actions for unhandled events (shallow)', () => {
      expect(
        newLightMachine.transition('green', 'FAKE').actions.map((a) => a.type)
      ).toEqual([]);
    });

    it('should not have actions for unhandled events (deep)', () => {
      expect(
        newLightMachine.transition('red', 'FAKE').actions.map((a) => a.type)
      ).toEqual([]);
    });

    it('should exit and enter the state for self-transitions (shallow)', () => {
      expect(
        newLightMachine
          .transition('green', 'NOTHING')
          .actions.map((a) => a.type)
      ).toEqual(['exit_green', 'enter_green']);
    });

    it('should exit and enter the state for self-transitions (deep)', () => {
      // 'red' state resolves to 'red.walk'
      expect(
        newLightMachine.transition('red', 'NOTHING').actions.map((a) => a.type)
      ).toEqual(['exit_walk', 'exit_red', 'enter_red', 'enter_walk']);
    });
  });

  describe('parallel states', () => {
    it('should return entry action defined on parallel state', () => {
      const parallelMachineWithEntry = createMachine({
        id: 'fetch',
        context: { attempts: 0 },
        initial: 'start',
        states: {
          start: {
            on: { ENTER_PARALLEL: 'p1' }
          },
          p1: {
            type: 'parallel',
            entry: 'enter_p1',
            states: {
              nested: {
                initial: 'inner',
                states: {
                  inner: {
                    entry: 'enter_inner'
                  }
                }
              }
            }
          }
        }
      });

      expect(
        parallelMachineWithEntry
          .transition('start', 'ENTER_PARALLEL')
          .actions.map((a) => a.type)
      ).toEqual(['enter_p1', 'enter_inner']);
    });
  });

  describe('targetless transitions', () => {
    it("shouldn't exit a state on a parent's targetless transition", (done) => {
      const actual: string[] = [];

      const parent = createMachine({
        initial: 'one',
        on: {
          WHATEVER: {
            actions: () => {
              actual.push('got WHATEVER');
            }
          }
        },
        states: {
          one: {
            entry: () => {
              actual.push('entered one');
            },
            always: 'two'
          },
          two: {
            exit: () => {
              actual.push('exited two');
            }
          }
        }
      });

      const service = interpret(parent).start();

      Promise.resolve()
        .then(() => {
          service.send('WHATEVER');
        })
        .then(() => {
          expect(actual).toEqual(['entered one', 'got WHATEVER']);
          done();
        })
        .catch(done);
    });

    it("shouldn't exit (and reenter) state on targetless delayed transition", (done) => {
      const actual: string[] = [];

      const machine = createMachine({
        initial: 'one',
        states: {
          one: {
            entry: () => {
              actual.push('entered one');
            },
            exit: () => {
              actual.push('exited one');
            },
            after: {
              10: {
                actions: () => {
                  actual.push('got FOO');
                }
              }
            }
          }
        }
      });

      interpret(machine).start();

      setTimeout(() => {
        expect(actual).toEqual(['entered one', 'got FOO']);
        done();
      }, 50);
    });
  });
});

describe('initial actions', () => {
  const machine = createMachine({
    initial: {
      target: 'a',
      actions: 'initialA'
    },
    states: {
      a: {
        entry: 'entryA',
        on: {
          NEXT: 'b'
        }
      },
      b: {
        entry: 'entryB',
        initial: {
          target: 'foo',
          actions: 'initialFoo'
        },
        states: {
          foo: {
            entry: 'entryFoo'
          }
        },
        on: { NEXT: 'c' }
      },
      c: {
        entry: 'entryC',
        initial: {
          target: '#bar',
          actions: 'initialBar'
        },
        states: {
          bar: {
            id: 'bar',
            entry: 'entryBar'
          }
        }
      }
    }
  });

  it.skip('should support initial actions', () => {
    // TODO: fix initial state actions on root node
    expect(machine.initialState.actions.map((a) => a.type)).toEqual([
      'initialA',
      'entryA'
    ]);
  });

  it('should support initial actions from transition', () => {
    const nextState = machine.transition(undefined, 'NEXT');
    expect(nextState.actions.map((a) => a.type)).toEqual([
      'entryB',
      'initialFoo',
      'entryFoo'
    ]);
  });

  it('should support initial actions from transition with target ID', () => {
    const nextState = machine.transition('b', 'NEXT');
    expect(nextState.actions.map((a) => a.type)).toEqual([
      'entryC',
      'initialBar',
      'entryBar'
    ]);
  });
});

describe('actions on invalid transition', () => {
  const stopMachine = createMachine({
    initial: 'idle',
    states: {
      idle: {
        on: {
          STOP: {
            target: 'stop',
            actions: ['action1']
          }
        }
      },
      stop: {}
    }
  });

  it('should not recall previous actions', () => {
    const nextState = stopMachine.transition('idle', 'STOP');
    expect(stopMachine.transition(nextState, 'INVALID').actions).toHaveLength(
      0
    );
  });
});

describe('actions config', () => {
  type EventType =
    | { type: 'definedAction' }
    | { type: 'updateContext' }
    | { type: 'EVENT' }
    | { type: 'E' };
  interface Context {
    count: number;
  }

  // tslint:disable-next-line:no-empty
  const definedAction = () => {};
  const simpleMachine = createMachine<Context, EventType>(
    {
      initial: 'a',
      context: {
        count: 0
      },
      states: {
        a: {
          entry: [
            'definedAction',
            { type: 'definedAction' },
            'undefinedAction'
          ],
          on: {
            EVENT: {
              target: 'b',
              actions: [{ type: 'definedAction' }, { type: 'updateContext' }]
            }
          }
        },
        b: {}
      },
      on: {
        E: 'a'
      }
    },
    {
      actions: {
        definedAction,
        updateContext: assign({ count: 10 })
      }
    }
  );

  it('should reference actions defined in actions parameter of machine options', () => {
    const { initialState } = simpleMachine;
    const nextState = simpleMachine.transition(initialState, 'E');

    expect(nextState.actions.map((a) => a.type)).toEqual(
      expect.arrayContaining(['definedAction', 'undefinedAction'])
    );

    expect(nextState.actions).toEqual([
      expect.objectContaining({ type: 'definedAction' }),
      expect.objectContaining({ type: 'definedAction' }),
      expect.objectContaining({ type: 'undefinedAction' })
    ]);
  });

  it('should reference actions defined in actions parameter of machine options (initial state)', () => {
    const { initialState } = simpleMachine;

    expect(initialState.actions.map((a) => a.type)).toEqual(
      expect.arrayContaining(['definedAction', 'undefinedAction'])
    );
  });

  it('should be able to reference action implementations from action objects', () => {
    const machine = createMachine<Context, EventType>(
      {
        initial: 'a',
        context: {
          count: 0
        },
        states: {
          a: {
            entry: [
              'definedAction',
              { type: 'definedAction' },
              'undefinedAction'
            ],
            on: {
              EVENT: {
                target: 'b',
                actions: [{ type: 'definedAction' }, { type: 'updateContext' }]
              }
            }
          },
          b: {}
        }
      },
      {
        actions: {
          definedAction,
          updateContext: assign({ count: 10 })
        }
      }
    );
    const state = machine.transition('a', 'EVENT');

<<<<<<< HEAD
    // expect(state.actions).toEqual([
    //   expect.objectContaining({
    //     type: 'definedAction'
    //   }),
    //   expect.objectContaining({
    //     type: 'updateContext'
    //   })
    // ]);
    // TODO: specify which actions other actions came from
=======
    expect(state.actions).toEqual([
      expect.objectContaining({ type: 'definedAction' }),
      assign({ count: 10 })
    ]);
>>>>>>> 2e6304f0

    expect(state.context).toEqual({ count: 10 });
  });

  it('should work with anonymous functions (with warning)', () => {
    let entryCalled = false;
    let actionCalled = false;
    let exitCalled = false;

    const anonMachine = createMachine({
      id: 'anon',
      initial: 'active',
      states: {
        active: {
          entry: () => (entryCalled = true),
          exit: () => (exitCalled = true),
          on: {
            EVENT: {
              target: 'inactive',
              actions: [() => (actionCalled = true)]
            }
          }
        },
        inactive: {}
      }
    });

    const { initialState } = anonMachine;

    initialState.actions.forEach((action) => {
      if ('execute' in action) {
        (action as any).execute(initialState);
      }
    });

    expect(entryCalled).toBe(true);

    const inactiveState = anonMachine.transition(initialState, 'EVENT');

    expect(inactiveState.actions.length).toBe(2);

    inactiveState.actions.forEach((action) => {
      if ('execute' in action) {
        (action as any).execute(inactiveState);
      }
    });

    expect(exitCalled).toBe(true);
    expect(actionCalled).toBe(true);
  });
});

describe('action meta', () => {
  it('should provide the original action and state to the exec function', (done) => {
    const testMachine = createMachine(
      {
        id: 'test',
        initial: 'foo',
        states: {
          foo: {
            entry: {
              type: 'entryAction',
              params: {
                value: 'something'
              }
            }
          }
        }
      },
      {
        actions: {
          entryAction: (_, __, meta) => {
            expect(meta.state.value).toEqual('foo');
            expect(meta.action.type).toEqual('entryAction');
            expect(meta.action.params?.value).toEqual('something');
            done();
          }
        }
      }
    );

    interpret(testMachine).start();
  });
});

describe('purely defined actions', () => {
  interface Ctx {
    items: Array<{ id: number }>;
  }
  type Events =
    | { type: 'SINGLE'; id: number }
    | { type: 'NONE'; id: number }
    | { type: 'EACH' };

  const dynamicMachine = createMachine<Ctx, Events>({
    id: 'dynamic',
    initial: 'idle',
    context: {
      items: [{ id: 1 }, { id: 2 }, { id: 3 }]
    },
    states: {
      idle: {
        on: {
          SINGLE: {
            actions: pure<any, any>((ctx, e) => {
              if (ctx.items.length > 0) {
                return {
                  type: 'SINGLE_EVENT',
                  params: { length: ctx.items.length, id: e.id }
                };
              }
            })
          },
          NONE: {
            actions: pure<any, any>((ctx, e) => {
              if (ctx.items.length > 5) {
                return {
                  type: 'SINGLE_EVENT',
                  params: { length: ctx.items.length, id: e.id }
                };
              }
            })
          },
          EACH: {
            actions: pure<any, any>((ctx) =>
              ctx.items.map((item, index) => ({
                type: 'EVENT',
                params: { item, index }
              }))
            )
          }
        }
      }
    }
  });

  it('should allow for a purely defined dynamic action', () => {
    const nextState = dynamicMachine.transition(dynamicMachine.initialState, {
      type: 'SINGLE',
      id: 3
    });

    expect(nextState.actions).toEqual([
      expect.objectContaining({
        type: 'SINGLE_EVENT',
        params: {
          length: 3,
          id: 3
        }
      })
    ]);
  });

  it('should allow for purely defined lack of actions', () => {
    const nextState = dynamicMachine.transition(dynamicMachine.initialState, {
      type: 'NONE',
      id: 3
    });

    expect(nextState.actions).toEqual([]);
  });

  it('should allow for purely defined dynamic actions', () => {
    const nextState = dynamicMachine.transition(
      dynamicMachine.initialState,
      'EACH'
    );

    expect(nextState.actions).toEqual([
      expect.objectContaining({
        type: 'EVENT',
        params: { item: { id: 1 }, index: 0 }
      }),
      expect.objectContaining({
        type: 'EVENT',
        params: { item: { id: 2 }, index: 1 }
      }),
      expect.objectContaining({
        type: 'EVENT',
        params: { item: { id: 3 }, index: 2 }
      })
    ]);
  });
});

describe('forwardTo()', () => {
  it('should forward an event to a service', (done) => {
    const child = createMachine<any, { type: 'EVENT'; value: number }>({
      id: 'child',
      initial: 'active',
      states: {
        active: {
          on: {
            EVENT: {
              actions: sendParent('SUCCESS'),
              guard: (_, e) => e.value === 42
            }
          }
        }
      }
    });

    const parent = createMachine<
      any,
      { type: 'EVENT'; value: number } | { type: 'SUCCESS' }
    >({
      id: 'parent',
      initial: 'first',
      states: {
        first: {
          invoke: { src: invokeMachine(child), id: 'myChild' },
          on: {
            EVENT: {
              actions: forwardTo('myChild')
            },
            SUCCESS: 'last'
          }
        },
        last: {
          type: 'final'
        }
      }
    });

    const service = interpret(parent)
      .onDone(() => done())
      .start();

    service.send({ type: 'EVENT', value: 42 });
  });

  it('should forward an event to a service (dynamic)', (done) => {
    const child = createMachine<any, { type: 'EVENT'; value: number }>({
      id: 'child',
      initial: 'active',
      states: {
        active: {
          on: {
            EVENT: {
              actions: sendParent('SUCCESS'),
              guard: (_, e) => e.value === 42
            }
          }
        }
      }
    });

    const parent = createMachine<
      { child?: ActorRef<any> },
      { type: 'EVENT'; value: number } | { type: 'SUCCESS' }
    >({
      id: 'parent',
      initial: 'first',
      context: {
        child: undefined
      },
      states: {
        first: {
          entry: assign({
            child: () => spawnMachine(child, 'x')
          }),
          on: {
            EVENT: {
              actions: forwardTo((ctx) => ctx.child)
            },
            SUCCESS: 'last'
          }
        },
        last: {
          type: 'final'
        }
      }
    });

    const service = interpret(parent)
      .onDone(() => done())
      .start();

    service.send({ type: 'EVENT', value: 42 });
  });
});

describe('log()', () => {
  const logMachine = createMachine<{ count: number }>({
    id: 'log',
    initial: 'string',
    context: {
      count: 42
    },
    states: {
      string: {
        entry: log('some string', 'string label'),
        on: {
          EXPR: {
            actions: log((ctx) => `expr ${ctx.count}`, 'expr label')
          }
        }
      }
    }
  });

  it('should log a string', () => {
    expect(logMachine.initialState.actions[0]).toMatchInlineSnapshot(`
      Object {
        "params": Object {
          "label": "string label",
          "value": "some string",
        },
        "type": "xstate.log",
      }
    `);
  });

  it('should log an expression', () => {
    const nextState = logMachine.transition(logMachine.initialState, 'EXPR');
    expect(nextState.actions[0]).toMatchInlineSnapshot(`
      Object {
        "params": Object {
          "label": "expr label",
          "value": "expr 42",
        },
        "type": "xstate.log",
      }
    `);
  });
});

describe('choose', () => {
  it('should execute a single conditional action', () => {
    interface Ctx {
      answer?: number;
    }

    const machine = createMachine<Ctx>({
      context: {},
      initial: 'foo',
      states: {
        foo: {
          entry: choose([
            { guard: () => true, actions: assign<Ctx>({ answer: 42 }) }
          ])
        }
      }
    });

    const service = interpret(machine).start();

    expect(service.state.context).toEqual({ answer: 42 });
  });

  it('should execute a multiple conditional actions', () => {
    let executed = false;

    interface Ctx {
      answer?: number;
    }

    const machine = createMachine<Ctx>({
      context: {},
      initial: 'foo',
      states: {
        foo: {
          entry: choose([
            {
              guard: () => true,
              actions: [() => (executed = true), assign<Ctx>({ answer: 42 })]
            }
          ])
        }
      }
    });

    const service = interpret(machine).start();

    expect(service.state.context).toEqual({ answer: 42 });
    expect(executed).toBeTruthy();
  });

  it('should only execute matched actions', () => {
    interface Ctx {
      answer?: number;
      shouldNotAppear?: boolean;
    }

    const machine = createMachine<Ctx>({
      context: {},
      initial: 'foo',
      states: {
        foo: {
          entry: choose([
            {
              guard: () => false,
              actions: assign<Ctx>({ shouldNotAppear: true })
            },
            { guard: () => true, actions: assign<Ctx>({ answer: 42 }) }
          ])
        }
      }
    });

    const service = interpret(machine).start();

    expect(service.state.context).toEqual({ answer: 42 });
  });

  it('should allow for fallback unguarded actions', () => {
    interface Ctx {
      answer?: number;
      shouldNotAppear?: boolean;
    }

    const machine = createMachine<Ctx>({
      context: {},
      initial: 'foo',
      states: {
        foo: {
          entry: choose([
            {
              guard: () => false,
              actions: assign<Ctx>({ shouldNotAppear: true })
            },
            { actions: assign<Ctx>({ answer: 42 }) }
          ])
        }
      }
    });

    const service = interpret(machine).start();

    expect(service.state.context).toEqual({ answer: 42 });
  });

  it('should allow for nested conditional actions', () => {
    interface Ctx {
      firstLevel: boolean;
      secondLevel: boolean;
      thirdLevel: boolean;
    }

    const machine = createMachine<Ctx>({
      context: {
        firstLevel: false,
        secondLevel: false,
        thirdLevel: false
      },
      initial: 'foo',
      states: {
        foo: {
          entry: choose([
            {
              guard: () => true,
              actions: [
                assign<Ctx>({ firstLevel: true }),
                choose([
                  {
                    guard: () => true,
                    actions: [
                      assign<Ctx>({ secondLevel: true }),
                      choose([
                        {
                          guard: () => true,
                          actions: [assign<Ctx>({ thirdLevel: true })]
                        }
                      ])
                    ]
                  }
                ])
              ]
            }
          ])
        }
      }
    });

    const service = interpret(machine).start();

    expect(service.state.context).toEqual({
      firstLevel: true,
      secondLevel: true,
      thirdLevel: true
    });
  });

  it('should provide context to a condition expression', () => {
    interface Ctx {
      counter: number;
      answer?: number;
    }
    const machine = createMachine<Ctx>({
      context: {
        counter: 101
      },
      initial: 'foo',
      states: {
        foo: {
          entry: choose([
            {
              guard: (ctx) => ctx.counter > 100,
              actions: assign<Ctx>({ answer: 42 })
            }
          ])
        }
      }
    });

    const service = interpret(machine).start();

    expect(service.state.context).toEqual({ counter: 101, answer: 42 });
  });

  it('should provide event to a condition expression', () => {
    interface Ctx {
      answer?: number;
    }
    interface Events {
      type: 'NEXT';
      counter: number;
    }

    const machine = createMachine<Ctx, Events>({
      context: {},
      initial: 'foo',
      states: {
        foo: {
          on: {
            NEXT: {
              target: 'bar',
              actions: choose<Ctx, Events>([
                {
                  guard: (_, event) => event.counter > 100,
                  actions: assign<Ctx, Events>({ answer: 42 })
                }
              ])
            }
          }
        },
        bar: {}
      }
    });

    const service = interpret(machine).start();
    service.send({ type: 'NEXT', counter: 101 });
    expect(service.state.context).toEqual({ answer: 42 });
  });

  it('should provide stateGuard.state to a condition expression', () => {
    type Ctx = { counter: number; answer?: number };
    const machine = createMachine<Ctx>({
      context: {
        counter: 101
      },
      type: 'parallel',
      states: {
        foo: {
          initial: 'waiting',
          states: {
            waiting: {
              on: {
                GIVE_ANSWER: 'answering'
              }
            },
            answering: {
              entry: choose([
                {
                  guard: (_, __, { state }) => state.matches('bar'),
<<<<<<< HEAD
                  actions: assign({ answer: 42 })
=======
                  actions: assign<Ctx>({ answer: 42 })
>>>>>>> 2e6304f0
                }
              ])
            }
          }
        },
        bar: {}
      }
    });

    const service = interpret(machine).start();
    service.send('GIVE_ANSWER');

    expect(service.state.context).toEqual({ counter: 101, answer: 42 });
  });

  it('should be able to use actions and guards defined in options', () => {
    interface Ctx {
      answer?: number;
    }

    const machine = createMachine<Ctx>(
      {
        context: {},
        initial: 'foo',
        states: {
          foo: {
            entry: choose([{ guard: 'worstGuard', actions: 'revealAnswer' }])
          }
        }
      },
      {
        guards: {
          worstGuard: () => true
        },
        actions: {
          revealAnswer: assign<Ctx>({ answer: 42 })
        }
      }
    );

    const service = interpret(machine).start();

    expect(service.state.context).toEqual({ answer: 42 });
  });

  it('should be able to use choose actions from within options', () => {
    interface Ctx {
      answer?: number;
    }

    const machine = createMachine<Ctx>(
      {
        context: {},
        initial: 'foo',
        states: {
          foo: {
            entry: 'conditionallyRevealAnswer'
          }
        }
      },
      {
        guards: {
          worstGuard: () => true
        },
        actions: {
          revealAnswer: assign<Ctx>({ answer: 42 }),
          conditionallyRevealAnswer: choose([
            { guard: 'worstGuard', actions: 'revealAnswer' }
          ])
        }
      }
    );

    const service = interpret(machine).start();

    expect(service.state.context).toEqual({ answer: 42 });
  });

  // https://github.com/davidkpiano/xstate/issues/1109
  it('exit actions should be called when invoked machine reaches final state', (done) => {
    let exitCalled = false;
    let childExitCalled = false;
    const childMachine = createMachine({
      exit: () => {
        exitCalled = true;
      },
      initial: 'a',
      states: {
        a: {
          type: 'final',
          exit: () => {
            childExitCalled = true;
          }
        }
      }
    });

    const parentMachine = createMachine({
      initial: 'active',
      states: {
        active: {
          invoke: {
            src: invokeMachine(childMachine),
            onDone: 'finished'
          }
        },
        finished: {
          type: 'final'
        }
      }
    });

    interpret(parentMachine)
      .onDone(() => {
        expect(exitCalled).toBeTruthy();
        expect(childExitCalled).toBeTruthy();
        done();
      })
      .start();
  });

  it('exit actions should be called when stopping a machine', () => {
    let exitCalled = false;
    let childExitCalled = false;

    const machine = createMachine({
      exit: () => {
        exitCalled = true;
      },
      initial: 'a',
      states: {
        a: {
          exit: () => {
            childExitCalled = true;
          }
        }
      }
    });

    const service = interpret(machine).start();
    service.stop();

    expect(exitCalled).toBeTruthy();
    expect(childExitCalled).toBeTruthy();
  });
});

describe('sendParent', () => {
  // https://github.com/davidkpiano/xstate/issues/711
  it('TS: should compile for any event', () => {
    interface ChildContext {}
    interface ChildEvent {
      type: 'CHILD';
    }

    const child = createMachine<ChildContext, ChildEvent>({
      id: 'child',
      initial: 'start',
      states: {
        start: {
          // This should not be a TypeScript error
          entry: [sendParent({ type: 'PARENT' })]
        }
      }
    });

    expect(child).toBeTruthy();
  });
});

it('should call transition actions in document order for same-level parallel regions', () => {
  const actual: string[] = [];

  const machine = createMachine({
    type: 'parallel',
    states: {
      a: {
        on: {
          FOO: {
            actions: () => actual.push('a')
          }
        }
      },
      b: {
        on: {
          FOO: {
            actions: () => actual.push('b')
          }
        }
      }
    }
  });
  const service = interpret(machine).start();
  service.send({ type: 'FOO' });

  expect(actual).toEqual(['a', 'b']);
});

it('should call transition actions in document order for states at different levels of parallel regions', () => {
  const actual: string[] = [];

  const machine = createMachine({
    type: 'parallel',
    states: {
      a: {
        initial: 'a1',
        states: {
          a1: {
            on: {
              FOO: {
                actions: () => actual.push('a1')
              }
            }
          }
        }
      },
      b: {
        on: {
          FOO: {
            actions: () => actual.push('b')
          }
        }
      }
    }
  });
  const service = interpret(machine).start();
  service.send({ type: 'FOO' });

  expect(actual).toEqual(['a1', 'b']);
});

describe('assign action order', () => {
  it('should preserve action order', () => {
    const captured: number[] = [];

    const machine = createMachine<{ count: number }>({
      context: { count: 0 },
      entry: [
        (ctx) => captured.push(ctx.count), // 0
        assign({ count: (ctx) => ctx.count + 1 }),
        (ctx) => captured.push(ctx.count), // 1
        assign({ count: (ctx) => ctx.count + 1 }),
        (ctx) => captured.push(ctx.count) // 2
      ]
    });

    interpret(machine).start();

    expect(captured).toEqual([0, 1, 2]);
  });

  it('should deeply preserve action order', () => {
    const captured: number[] = [];

    interface CountCtx {
      count: number;
    }

    const machine = createMachine<CountCtx>(
      {
        context: { count: 0 },
        entry: [
          (ctx) => captured.push(ctx.count), // 0
          pure(() => {
            return [
              assign<CountCtx>({ count: (ctx) => ctx.count + 1 }),
              { type: 'capture' }, // 1
              assign<CountCtx>({ count: (ctx) => ctx.count + 1 })
            ];
          }),
          (ctx) => captured.push(ctx.count) // 2
        ]
      },
      {
        actions: {
          capture: (ctx) => captured.push(ctx.count)
        }
      }
    );

    interpret(machine).start();

    expect(captured).toEqual([0, 1, 2]);
  });
<<<<<<< HEAD
=======

  it('should capture correct context values on subsequent transitions', () => {
    let captured: number[] = [];

    const machine = createMachine<{ counter: number }>({
      context: {
        counter: 0
      },
      on: {
        EV: {
          actions: [
            assign({ counter: (ctx) => ctx.counter + 1 }),
            (ctx) => captured.push(ctx.counter)
          ]
        }
      },
      preserveActionOrder: true
    });

    const service = interpret(machine).start();

    service.send('EV');
    service.send('EV');

    expect(captured).toEqual([1, 2]);
  });
>>>>>>> 2e6304f0
});<|MERGE_RESOLUTION|>--- conflicted
+++ resolved
@@ -5,13 +5,9 @@
   interpret,
   spawnMachine
 } from '../src/index';
-<<<<<<< HEAD
 import { sendParent, choose } from '../src/actions';
 import { pure } from '../src/actions/pure';
 import { log } from '../src/actions/log';
-=======
-import { pure, sendParent, log, choose } from '../src/actions';
->>>>>>> 2e6304f0
 import { invokeMachine } from '../src/invoke';
 import { ActorRef } from '../src';
 
@@ -800,7 +796,6 @@
     );
     const state = machine.transition('a', 'EVENT');
 
-<<<<<<< HEAD
     // expect(state.actions).toEqual([
     //   expect.objectContaining({
     //     type: 'definedAction'
@@ -810,12 +805,6 @@
     //   })
     // ]);
     // TODO: specify which actions other actions came from
-=======
-    expect(state.actions).toEqual([
-      expect.objectContaining({ type: 'definedAction' }),
-      assign({ count: 10 })
-    ]);
->>>>>>> 2e6304f0
 
     expect(state.context).toEqual({ count: 10 });
   });
@@ -1381,11 +1370,7 @@
               entry: choose([
                 {
                   guard: (_, __, { state }) => state.matches('bar'),
-<<<<<<< HEAD
                   actions: assign({ answer: 42 })
-=======
-                  actions: assign<Ctx>({ answer: 42 })
->>>>>>> 2e6304f0
                 }
               ])
             }
@@ -1670,8 +1655,6 @@
 
     expect(captured).toEqual([0, 1, 2]);
   });
-<<<<<<< HEAD
-=======
 
   it('should capture correct context values on subsequent transitions', () => {
     let captured: number[] = [];
@@ -1698,5 +1681,4 @@
 
     expect(captured).toEqual([1, 2]);
   });
->>>>>>> 2e6304f0
 });