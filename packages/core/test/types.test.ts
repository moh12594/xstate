import { from } from 'rxjs';
import { raise } from '../src/actions/raise';
import { fromMachine } from '../src/actors';
import {
  ActorRefFrom,
  assign,
  createMachine,
  interpret,
  MachineContext,
  Spawner,
  StateMachine
} from '../src/index';
<<<<<<< HEAD
=======
import { raise } from '../src/actions';
>>>>>>> eb7856ef
import { createModel } from '../src/model';

function noop(_x: unknown) {
  return;
}

describe('StateSchema', () => {
  type LightEvent =
    | { type: 'TIMER' }
    | { type: 'POWER_OUTAGE' }
    | { type: 'PED_COUNTDOWN'; duration: number };

  interface LightContext {
    elapsed: number;
  }

  const lightMachine = createMachine<LightContext, LightEvent>({
    key: 'light',
    initial: 'green',
    meta: { interval: 1000 },
    context: { elapsed: 0 },
    states: {
      green: {
        id: 'green',
        meta: { name: 'greenLight' },
        on: {
          TIMER: 'yellow',
          POWER_OUTAGE: 'red'
        }
      },
      yellow: {
        on: {
          TIMER: 'red',
          POWER_OUTAGE: 'red'
        }
      },
      red: {
        on: {
          TIMER: 'green',
          POWER_OUTAGE: 'red'
        },
        initial: 'walk',
        states: {
          walk: {
            on: {
              PED_COUNTDOWN: 'wait'
            }
          },
          wait: {
            on: {
              PED_COUNTDOWN: {
                target: 'stop',
                guard: (
                  ctx,
                  e: { type: 'PED_COUNTDOWN'; duration: number }
                ) => {
                  return e.duration === 0 && ctx.elapsed > 0;
                }
              }
            }
          },
          stop: {
            always: { target: '#green' }
          }
        }
      }
    }
  });

  noop(lightMachine);

  it('should work with a StateSchema defined', () => {
    expect(true).toBeTruthy();
  });
});

describe('Parallel StateSchema', () => {
  type ParallelEvent =
    | { type: 'TIMER' }
    | { type: 'POWER_OUTAGE' }
    | { type: 'E' }
    | { type: 'PED_COUNTDOWN'; duration: number };

  interface ParallelContext {
    elapsed: number;
  }

  const parallelMachine = createMachine<ParallelContext, ParallelEvent>({
    type: 'parallel',
    states: {
      foo: {},
      bar: {},
      baz: {
        initial: 'one',
        states: {
          one: { on: { E: 'two' } },
          two: {}
        }
      }
    }
  });

  noop(parallelMachine);

  it('should work with a parallel StateSchema defined', () => {
    expect(true).toBeTruthy();
  });
});

describe('Nested parallel stateSchema', () => {
  interface ParallelEvent {
    type: 'UPDATE.CONTEXT';
  }

  interface ParallelContext {
    lastDate: Date;
  }

  const nestedParallelMachine = createMachine<ParallelContext, ParallelEvent>({
    initial: 'foo',
    states: {
      foo: {},
      bar: {},
      baz: {
        type: 'parallel',
        initial: 'blockUpdates',
        states: {
          blockUpdates: { type: 'final' },
          activeParallelNode: {
            on: {
              'UPDATE.CONTEXT': {
                actions: [
                  assign({
                    lastDate: new Date()
                  })
                ]
              }
            }
          }
        }
      }
    }
  });

  noop(nestedParallelMachine);

  it('should work with a parallel StateSchema defined', () => {
    expect(true).toBeTruthy();
  });
});

describe('Raise events', () => {
  it('should work with all the ways to raise events', () => {
    type GreetingEvent =
      | { type: 'DECIDE'; aloha?: boolean }
      | { type: 'MORNING' }
      | { type: 'LUNCH_TIME' }
      | { type: 'AFTERNOON' }
      | { type: 'EVENING' }
      | { type: 'NIGHT' }
      | { type: 'ALOHA' };

    interface GreetingContext {
      hour: number;
    }

    const greetingContext: GreetingContext = { hour: 10 };

    const raiseGreetingMachine = createMachine<GreetingContext, GreetingEvent>({
      key: 'greeting',
      context: greetingContext,
      initial: 'pending',
      states: {
        pending: {
          on: {
            DECIDE: [
              {
                actions: raise({
                  type: 'ALOHA'
                }),
                guard: (_ctx, ev) => !!ev.aloha
              },
              {
                actions: raise({
                  type: 'MORNING'
                }),
                guard: (ctx) => ctx.hour < 12
              },
              {
                actions: raise({
                  type: 'AFTERNOON'
                }),
                guard: (ctx) => ctx.hour < 18
              },
              {
                actions: raise({ type: 'EVENING' }),
                guard: (ctx) => ctx.hour < 22
              }
            ]
          }
        },
        morning: {},
        lunchTime: {},
        afternoon: {},
        evening: {},
        night: {}
      },
      on: {
        MORNING: '.morning',
        LUNCH_TIME: '.lunchTime',
        AFTERNOON: '.afternoon',
        EVENING: '.evening',
        NIGHT: '.night'
      }
    });

    noop(raiseGreetingMachine);
    expect(true).toBeTruthy();
  });
});

describe('types', () => {
  it('defined context in createMachine() should be an object', () => {
    createMachine({
      // @ts-expect-error
      context: 'string'
    });
  });

  it('defined context passed to createModel() should be an object', () => {
    // @ts-expect-error
    createModel('string');
  });
});

describe('context', () => {
  it('should infer context type from `config.context` when there is no `schema.context`', () => {
    createMachine(
      {
        context: {
          foo: 'test'
        }
      },
      {
        actions: {
          someAction: (ctx) => {
            ((_accept: string) => {})(ctx.foo);
            // @ts-expect-error
            ((_accept: number) => {})(ctx.foo);
          }
        }
      }
    );
  });

  it('should not use actions as possible inference sites', () => {
    createMachine(
      {
        schema: {
          context: {} as {
            count: number;
          }
        },
        entry: (_ctx: any) => {}
      },
      {
        actions: {
          someAction: (ctx) => {
            ((_accept: number) => {})(ctx.count);
            // @ts-expect-error
            ((_accept: string) => {})(ctx.count);
          }
        }
      }
    );
  });

  it('should work with generic context', () => {
    function createMachineWithExtras<TContext extends MachineContext>(
      context: TContext
    ): StateMachine<TContext, any, any> {
      return createMachine({ context });
    }

    createMachineWithExtras({ counter: 42 });
  });

  it('should not widen literal types defined in `schema.context` based on `config.context`', () => {
    createMachine({
      schema: {
        context: {} as {
          literalTest: 'foo' | 'bar';
        }
      },
      context: {
        // @ts-expect-error
        literalTest: 'anything'
      }
    });
  });
});

describe('events', () => {
  it('should not use actions as possible inference sites 1', () => {
    const machine = createMachine({
      schema: {
        events: {} as {
          type: 'FOO';
        }
      },
      entry: raise('FOO')
    });

    const service = interpret(machine).start();

    service.send({ type: 'FOO' });
    // @ts-expect-error
    service.send({ type: 'UNKNOWN' });
  });

  it('should not use actions as possible inference sites 2', () => {
    const machine = createMachine({
      schema: {
        events: {} as {
          type: 'FOO';
        }
      },
      entry: (_ctx, _ev: any) => {}
    });

    const service = interpret(machine).start();

    service.send({ type: 'FOO' });
    // @ts-expect-error
    service.send({ type: 'UNKNOWN' });
  });

  it('event type should be inferrable from a simple state machine typr', () => {
    const toggleMachine = createMachine<
      {
        count: number;
      },
      {
        type: 'TOGGLE';
      }
    >({});

    function acceptMachine<TContext, TEvent extends { type: string }>(
      _machine: StateMachine<TContext, any, TEvent>
    ) {}

    acceptMachine(toggleMachine);
  });

  it('should infer inline function parameters when narrowing transition actions based on the event type', () => {
    createMachine({
      schema: {
        context: {} as {
          count: number;
        },
        events: {} as
          | { type: 'EVENT_WITH_FLAG'; flag: boolean }
          | {
              type: 'EVENT_WITHOUT_FLAG';
            }
      },
      on: {
        EVENT_WITH_FLAG: {
          actions: (_context, event) => {
            ((_accept: 'EVENT_WITH_FLAG') => {})(event.type);
            ((_accept: boolean) => {})(event.flag);
            // @ts-expect-error
            ((_accept: 'is not any') => {})(event);
          }
        }
      }
    });
  });

  it('should infer inline function parameters when for a wildcard transition', () => {
    createMachine({
      schema: {
        context: {} as {
          count: number;
        },
        events: {} as
          | { type: 'EVENT_WITH_FLAG'; flag: boolean }
          | {
              type: 'EVENT_WITHOUT_FLAG';
            }
      },
      on: {
        '*': {
          actions: (_context, event) => {
            ((_accept: 'EVENT_WITH_FLAG' | 'EVENT_WITHOUT_FLAG') => {})(
              event.type
            );
            // @ts-expect-error
            ((_accept: 'is not any') => {})(event);
          }
        }
      }
    });
  });

  it('action objects used within implementations parameter should get access to the provided event type', () => {
    createMachine(
      {
        schema: {
          context: {} as { numbers: number[] },
          events: {} as { type: 'ADD'; number: number }
        }
      },
      {
        actions: {
          addNumber: assign({
            numbers: (context, event) => {
              ((_accept: number) => {})(event.number);
              // @ts-expect-error
              ((_accept: string) => {})(event.number);
              return context.numbers.concat(event.number);
            }
          })
        }
      }
    );
  });

  it('action objects used within implementations parameter should get access to the provided event type when using model', () => {
    createModel(
      {
        numbers: [] as number[]
      },
      {
        events: {
          ADD: (number: number) => ({ number })
        }
      }
    ).createMachine(
      {},
      {
        actions: {
          addNumber: assign({
            numbers: (context, event) => {
              ((_accept: number) => {})(event.number);
              // @ts-expect-error
              ((_accept: string) => {})(event.number);
              return context.numbers.concat(event.number);
            }
          })
        }
      }
    );
  });

  it('should provide the default TEvent to transition actions when there is no specific TEvent configured', () => {
    createMachine({
      schema: {
        context: {} as {
          count: number;
        }
      },
      on: {
        FOO: {
          actions: (_context, event) => {
            ((_accept: string) => {})(event.type);
          }
        }
      }
    });
  });
});

describe('interpreter', () => {
  it('should be convertable to Rx observable', () => {
    const state$ = from(
      interpret(
        createMachine({
          schema: {
            context: {} as { count: number }
          }
        })
      )
    );

    state$.subscribe((state) => {
      ((_val: number) => {})(state.context.count);
      // @ts-expect-error
      ((_val: string) => {})(state.context.count);
    });
  });
});

describe('spawn', () => {
  it('spawned actor ref should be compatible with the result of ActorRefFrom', () => {
    const createChild = () => createMachine({});

    function createParent(_deps: {
      spawnChild: (spawn: Spawner) => ActorRefFrom<typeof createChild>;
    }) {}

    createParent({
      spawnChild: (spawn: Spawner) => spawn(fromMachine(createChild()))
    });
  });
});<|MERGE_RESOLUTION|>--- conflicted
+++ resolved
@@ -10,10 +10,6 @@
   Spawner,
   StateMachine
 } from '../src/index';
-<<<<<<< HEAD
-=======
-import { raise } from '../src/actions';
->>>>>>> eb7856ef
 import { createModel } from '../src/model';
 
 function noop(_x: unknown) {
