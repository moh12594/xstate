import { StateNode } from './StateNode';
import { State } from './State';
import { Clock, Interpreter } from './interpreter';
import { MachineNode } from './MachineNode';
import { Behavior } from './behavior';

export type EventType = string;
export type ActionType = string;
export type MetaObject = Record<string, any>;

/**
 * The full definition of an event, with a string `type`.
 */
export interface EventObject {
  /**
   * The type of event that is sent.
   */
  type: string;
}

export interface AnyEventObject extends EventObject {
  [key: string]: any;
}

/**
 * The full definition of an action, with a string `type` and an
 * `exec` implementation function.
 */
export interface ActionObject<TContext, TEvent extends EventObject> {
  /**
   * The type of action that is executed.
   */
  type: string;
  /**
   * The implementation for executing the action.
   */
  exec?: ActionFunction<TContext, TEvent>;
  [other: string]: any;
}

export type DefaultContext = Record<string, any> | undefined;

/**
 * The specified string event types or the specified event objects.
 */
export type Event<TEvent extends EventObject> = TEvent['type'] | TEvent;

export interface ActionMeta<TContext, TEvent extends EventObject>
  extends StateMeta<TContext, TEvent> {
  action: ActionObject<TContext, TEvent>;
  _event: SCXML.Event<TEvent>;
}

export type Spawner = <T extends Behavior<any, any>>(
  behavior: T,
  name?: string
) => T extends Behavior<infer TActorEvent, infer TActorEmitted>
  ? SpawnedActorRef<TActorEvent, TActorEmitted>
  : never;

export interface AssignMeta<TContext, TEvent extends EventObject> {
  state?: State<TContext, TEvent>;
  action: AssignAction<TContext, TEvent>;
  _event: SCXML.Event<TEvent>;
}

export type ActionFunction<TContext, TEvent extends EventObject> = (
  context: TContext,
  event: TEvent,
  meta: ActionMeta<TContext, TEvent>
) => void;

export interface ChooseConditon<TContext, TEvent extends EventObject> {
  guard?: GuardConfig<TContext, TEvent>;
  actions: Actions<TContext, TEvent>;
}

export type Action<TContext, TEvent extends EventObject> =
  | ActionType
  | ActionObject<TContext, TEvent>
  | ActionFunction<TContext, TEvent>;

export type Actions<TContext, TEvent extends EventObject> = SingleOrArray<
  Action<TContext, TEvent>
>;

export type StateKey = string | State<any>;

export interface StateValueMap {
  [key: string]: StateValue;
}

/**
 * The string or object representing the state value relative to the parent state node.
 *
 * - For a child atomic state node, this is a string, e.g., `"pending"`.
 * - For complex state nodes, this is an object, e.g., `{ success: "someChildState" }`.
 */
export type StateValue = string | StateValueMap;

type KeysWithStates<
  TStates extends Record<string, StateSchema> | undefined
> = TStates extends object
  ? {
      [K in keyof TStates]-?: TStates[K] extends { states: object } ? K : never;
    }[keyof TStates]
  : never;

export type ExtractStateValue<
  TSchema extends Required<Pick<StateSchema<any>, 'states'>>
> =
  | keyof TSchema['states']
  | (KeysWithStates<TSchema['states']> extends never
      ? never
      : {
          [K in KeysWithStates<TSchema['states']>]?: ExtractStateValue<
            TSchema['states'][K]
          >;
        });

export type GuardPredicate<TContext, TEvent extends EventObject> = (
  context: TContext,
  event: TEvent,
  meta: GuardMeta<TContext, TEvent>
) => boolean;

export interface DefaultGuardObject<TContext, TEvent extends EventObject> {
  type: string;
  params?: { [key: string]: any };
  /**
   * Nested guards
   */
  children?: Array<GuardObject<TContext, TEvent>>;
  predicate?: GuardPredicate<TContext, TEvent>;
}

export type GuardEvaluator<TContext, TEvent extends EventObject> = (
  guard: GuardDefinition<TContext, TEvent>,
  context: TContext,
  _event: SCXML.Event<TEvent>,
  state: State<TContext, TEvent>
) => boolean;

export interface GuardMeta<TContext, TEvent extends EventObject>
  extends StateMeta<TContext, TEvent> {
  guard: GuardDefinition<TContext, TEvent>;
  evaluate: GuardEvaluator<TContext, TEvent>;
}

export type GuardConfig<TContext, TEvent extends EventObject> =
  | string
  | GuardPredicate<TContext, TEvent>
  | GuardObject<TContext, TEvent>;

export type GuardObject<TContext, TEvent extends EventObject> =
  | BooleanGuardObject<TContext, TEvent>
  | DefaultGuardObject<TContext, TEvent>;

export interface GuardDefinition<TContext, TEvent extends EventObject> {
  type: string;
  children?: Array<GuardDefinition<TContext, TEvent>>;
  predicate?: GuardPredicate<TContext, TEvent>;
  params: { [key: string]: any };
}

export interface BooleanGuardObject<TContext, TEvent extends EventObject> {
  type: 'xstate.boolean';
  children: Array<GuardConfig<TContext, TEvent>>;
  params: {
    op: 'and' | 'or' | 'not';
  };
  predicate: undefined;
}

export interface BooleanGuardDefinition<TContext, TEvent extends EventObject>
  extends GuardDefinition<TContext, TEvent> {
  type: 'xstate.boolean';
  params: {
    op: 'and' | 'or' | 'not';
  };
}

export type TransitionTarget<
  TContext,
  TEvent extends EventObject
> = SingleOrArray<string | StateNode<TContext, TEvent>>;

export type TransitionTargets<TContext> = Array<
  string | StateNode<TContext, any>
>;

export interface TransitionConfig<TContext, TEvent extends EventObject> {
  guard?: GuardConfig<TContext, TEvent>;
  actions?: Actions<TContext, TEvent>;
  internal?: boolean;
  target?: TransitionTarget<TContext, TEvent>;
  meta?: Record<string, any>;
}

export interface TargetTransitionConfig<TContext, TEvent extends EventObject>
  extends TransitionConfig<TContext, TEvent> {
  target: TransitionTarget<TContext, TEvent>; // TODO: just make this non-optional
}

export type ConditionalTransitionConfig<
  TContext,
  TEvent extends EventObject = EventObject
> = Array<TransitionConfig<TContext, TEvent>>;

export interface InitialTransitionConfig<TContext, TEvent extends EventObject>
  extends TransitionConfig<TContext, TEvent> {
  guard?: never;
  target: TransitionTarget<TContext, TEvent>;
}

export type Transition<TContext, TEvent extends EventObject = EventObject> =
  | string
  | TransitionConfig<TContext, TEvent>
  | ConditionalTransitionConfig<TContext, TEvent>;

type ExcludeType<A> = { [K in Exclude<keyof A, 'type'>]: A[K] };

type ExtractExtraParameters<A, T> = A extends { type: T }
  ? ExcludeType<A>
  : never;

type ExtractSimple<A> = A extends any
  ? {} extends ExcludeType<A>
    ? A
    : never
  : never;

type NeverIfEmpty<T> = {} extends T ? never : T;

export interface PayloadSender<TEvent extends EventObject> {
  /**
   * Send an event object or just the event type, if the event has no other payload
   */
  (event: TEvent | SCXML.Event<TEvent> | ExtractSimple<TEvent>['type']): void;
  /**
   * Send an event type and its payload
   */
  <K extends TEvent['type']>(
    eventType: K,
    payload: NeverIfEmpty<ExtractExtraParameters<TEvent, K>>
  ): void;
}

export type Receiver<TEvent extends EventObject> = (
  listener: (event: TEvent) => void
) => void;

export type InvokeCallback<TEvent extends EventObject = AnyEventObject> = (
  callback: Sender<TEvent>,
  onReceive: Receiver<TEvent>
) => any;

export type BehaviorCreator<TContext, TEvent extends EventObject> = (
  context: TContext,
  event: TEvent,
  meta: {
    id: string;
    data?: any;
    src: InvokeSourceDefinition;
    _event: SCXML.Event<TEvent>;
  }
) => Behavior<any, any>;

export interface InvokeMeta {
  data: any;
  src: InvokeSourceDefinition;
}

<<<<<<< HEAD
export interface InvokeDefinition<TContext, TEvent extends EventObject> {
  id: string;
=======
/**
 * Returns either a Promises or a callback handler (for streams of events) given the
 * machine's current `context` and `event` that invoked the service.
 *
 * For Promises, the only events emitted to the parent will be:
 * - `done.invoke.<id>` with the `data` containing the resolved payload when the promise resolves, or:
 * - `error.platform.<id>` with the `data` containing the caught error, and `src` containing the service `id`.
 *
 * For callback handlers, the `callback` will be provided, which will send events to the parent service.
 *
 * @param context The current machine `context`
 * @param event The event that invoked the service
 */
export type InvokeCreator<
  TContext,
  TEvent extends EventObject = AnyEventObject,
  TFinalContext = any
> = (
  context: TContext,
  event: TEvent,
  meta: InvokeMeta
) =>
  | PromiseLike<TFinalContext>
  | StateMachine<TFinalContext, any, any>
  | Subscribable<any>
  | InvokeCallback<TEvent>;

export interface InvokeDefinition<TContext, TEvent extends EventObject>
  extends ActivityDefinition<TContext, TEvent> {
>>>>>>> a064a444
  /**
   * The source of the actor's behavior to be invoked
   */
  src: InvokeSourceDefinition;
  /**
   * If `true`, events sent to the parent service will be forwarded to the invoked service.
   *
   * Default: `false`
   */
  autoForward?: boolean;
  /**
   * Data from the parent machine's context to set as the (partial or full) context
   * for the invoked child machine.
   *
   * Data should be mapped to match the child machine's context shape.
   */
  data?: Mapper<TContext, TEvent, any> | PropertyMapper<TContext, TEvent, any>;
  /**
   * The transition to take upon the invoked child machine reaching its final top-level state.
   */
  onDone?:
    | string
    | SingleOrArray<TransitionConfig<TContext, DoneInvokeEvent<any>>>;
  /**
   * The transition to take upon the invoked child machine sending an error event.
   */
  onError?:
    | string
    | SingleOrArray<TransitionConfig<TContext, DoneInvokeEvent<any>>>;

  toJSON: () => Omit<
    InvokeDefinition<TContext, TEvent>,
    'onDone' | 'onError' | 'toJSON'
  >;
}

export interface Delay {
  id: string;
  /**
   * The time to delay the event, in milliseconds.
   */
  delay: number;
}

export type DelayedTransitions<TContext, TEvent extends EventObject> =
  | Record<
      string | number,
      string | SingleOrArray<TransitionConfig<TContext, TEvent>>
    >
  | Array<
      TransitionConfig<TContext, TEvent> & {
        delay: number | string | Expr<TContext, TEvent, number>;
      }
    >;

export type StateTypes =
  | 'atomic'
  | 'compound'
  | 'parallel'
  | 'final'
  | 'history'
  | string; // TODO: remove once TS fixes this type-widening issue

export type SingleOrArray<T> = T[] | T;

export type StateNodesConfig<
  TContext,
  TEvent extends EventObject,
  TStateSchema extends StateSchema
> = {
  [K in keyof TStateSchema['states']]: StateNode<
    TContext,
    TEvent,
    TStateSchema['states'][K]
  >;
};

export type StatesConfig<
  TContext,
  TEvent extends EventObject,
  TStateSchema extends StateSchema
> = {
  [K in keyof TStateSchema['states']]: StateNodeConfig<
    TContext,
    TEvent,
    TStateSchema['states'][K]
  >;
};

export type StatesDefinition<
  TContext,
  TEvent extends EventObject,
  TStateSchema extends StateSchema
> = {
  [K in keyof TStateSchema['states']]: StateNodeDefinition<
    TContext,
    TEvent,
    TStateSchema['states'][K]
  >;
};

export type TransitionConfigTarget<TContext, TEvent extends EventObject> =
  | string
  | undefined
  | StateNode<TContext, TEvent>;

export type TransitionConfigOrTarget<
  TContext,
  TEvent extends EventObject
> = SingleOrArray<
  TransitionConfigTarget<TContext, TEvent> | TransitionConfig<TContext, TEvent>
>;

export type TransitionsConfigMap<TContext, TEvent extends EventObject> = {
  [K in TEvent['type']]?: TransitionConfigOrTarget<
    TContext,
    TEvent extends { type: K } ? TEvent : never
  >;
} & {
  ''?: TransitionConfigOrTarget<TContext, TEvent>;
} & {
  '*'?: TransitionConfigOrTarget<TContext, TEvent>;
};

type TransitionsConfigArray<TContext, TEvent extends EventObject> = Array<
  // distribute the union
  | (TEvent extends EventObject
      ? TransitionConfig<TContext, TEvent> & { event: TEvent['type'] }
      : never)
  | (TransitionConfig<TContext, TEvent> & { event: '' })
  | (TransitionConfig<TContext, TEvent> & { event: '*' })
>;

export type TransitionsConfig<TContext, TEvent extends EventObject> =
  | TransitionsConfigMap<TContext, TEvent>
  | TransitionsConfigArray<TContext, TEvent>;

export interface InvokeSourceDefinition {
  [key: string]: any;
  type: string;
}

export interface InvokeConfig<TContext, TEvent extends EventObject> {
  /**
   * The unique identifier for the invoked machine. If not specified, this
   * will be the machine's own `id`, or the URL (from `src`).
   */
  id?: string;
  /**
   * The source of the machine to be invoked, or the machine itself.
   */
  src: string | InvokeSourceDefinition | BehaviorCreator<TContext, TEvent>;
  /**
   * If `true`, events sent to the parent service will be forwarded to the invoked service.
   *
   * Default: `false`
   */
  autoForward?: boolean;
  /**
   * Data from the parent machine's context to set as the (partial or full) context
   * for the invoked child machine.
   *
   * Data should be mapped to match the child machine's context shape.
   */
  data?: Mapper<TContext, TEvent, any> | PropertyMapper<TContext, TEvent, any>;
  /**
   * The transition to take upon the invoked child machine reaching its final top-level state.
   */
  onDone?:
    | string
    | SingleOrArray<TransitionConfig<TContext, DoneInvokeEvent<any>>>;
  /**
   * The transition to take upon the invoked child machine sending an error event.
   */
  onError?:
    | string
    | SingleOrArray<TransitionConfig<TContext, DoneInvokeEvent<any>>>;
}

export interface StateNodeConfig<
  TContext,
  TEvent extends EventObject,
  TStateSchema extends StateSchema = any
> {
  /**
   * The relative key of the state node, which represents its location in the overall state value.
   * This is automatically determined by the configuration shape via the key where it was defined.
   */
  key?: string;
  /**
   * The initial state transition.
   */
  initial?:
    | InitialTransitionConfig<TContext, TEvent>
    | SingleOrArray<string>
    | undefined;
  /**
   * The type of this state node:
   *
   *  - `'atomic'` - no child state nodes
   *  - `'compound'` - nested child state nodes (XOR)
   *  - `'parallel'` - orthogonal nested child state nodes (AND)
   *  - `'history'` - history state node
   *  - `'final'` - final state node
   */
  type?: 'atomic' | 'compound' | 'parallel' | 'final' | 'history';
  /**
   * The initial context (extended state) of the machine.
   *
   * Can be an object or a function that returns an object.
   */
  context?: TContext | (() => TContext);
  /**
   * Indicates whether the state node is a history state node, and what
   * type of history:
   * shallow, deep, true (shallow), false (none), undefined (none)
   */
  history?: 'shallow' | 'deep' | boolean | undefined;
  /**
   * The mapping of state node keys to their state node configurations (recursive).
   */
  states?: StatesConfig<TContext, TEvent, TStateSchema> | undefined;
  /**
   * The services to invoke upon entering this state node. These services will be stopped upon exiting this state node.
   */
  invoke?: SingleOrArray<
    string | BehaviorCreator<TContext, TEvent> | InvokeConfig<TContext, TEvent>
  >;
  /**
   * The mapping of event types to their potential transition(s).
   */
  on?: TransitionsConfig<TContext, TEvent>;
  /**
   * The action(s) to be executed upon entering the state node.
   */
  entry?: Actions<TContext, TEvent>;
  /**
   * The action(s) to be executed upon exiting the state node.
   */
  exit?: Actions<TContext, TEvent>;
  /**
   * The potential transition(s) to be taken upon reaching a final child state node.
   *
   * This is equivalent to defining a `[done(id)]` transition on this state node's `on` property.
   */
  onDone?: string | SingleOrArray<TransitionConfig<TContext, DoneEventObject>>;
  /**
   * The mapping (or array) of delays (in milliseconds) to their potential transition(s).
   * The delayed transitions are taken after the specified delay in an interpreter.
   */
  after?: DelayedTransitions<TContext, TEvent>;

  /**
   * An eventless transition that is always taken when this state node is active.
   * Equivalent to a transition specified as an empty `''`' string in the `on` property.
   */
  always?: TransitionConfigOrTarget<TContext, TEvent>;
  /**
   * @private
   */
  parent?: StateNode<TContext, TEvent>;
  strict?: boolean | undefined;
  /**
   * The meta data associated with this state node, which will be returned in State instances.
   */
  meta?: TStateSchema extends { meta: infer D } ? D : any;
  /**
   * The data sent with the "done.state._id_" event if this is a final state node.
   *
   * The data will be evaluated with the current `context` and placed on the `.data` property
   * of the event.
   */
  data?: Mapper<TContext, TEvent, any> | PropertyMapper<TContext, TEvent, any>;
  /**
   * The unique ID of the state node, which can be referenced as a transition target via the
   * `#id` syntax.
   */
  id?: string | undefined;
  /**
   * The string delimiter for serializing the path to a string. The default is "."
   */
  delimiter?: string;
  /**
   * The order this state node appears. Corresponds to the implicit SCXML document order.
   */
  order?: number;
}

export interface StateNodeDefinition<
  TContext,
  TEvent extends EventObject,
  TStateSchema extends StateSchema
> {
  id: string;
  version?: string | undefined;
  key: string;
  context: TContext;
  type: 'atomic' | 'compound' | 'parallel' | 'final' | 'history';
  initial: InitialTransitionDefinition<TContext, TEvent> | undefined;
  history: boolean | 'shallow' | 'deep' | undefined;
  states: StatesDefinition<TContext, TEvent, TStateSchema>;
  on: TransitionDefinitionMap<TContext, TEvent>;
  transitions: Array<TransitionDefinition<TContext, TEvent>>;
  entry: Array<ActionObject<TContext, TEvent>>;
  exit: Array<ActionObject<TContext, TEvent>>;
  meta: any;
  order: number;
  data?: FinalStateNodeConfig<TContext, TEvent>['data'];
  invoke: Array<InvokeDefinition<TContext, TEvent>>;
}

export type AnyStateNodeDefinition = StateNodeDefinition<any, any, any>;
export interface AtomicStateNodeConfig<TContext, TEvent extends EventObject>
  extends StateNodeConfig<TContext, TEvent> {
  initial?: undefined;
  parallel?: false | undefined;
  states?: undefined;
  onDone?: undefined;
}

export interface HistoryStateNodeConfig<TContext, TEvent extends EventObject>
  extends AtomicStateNodeConfig<TContext, TEvent> {
  history: 'shallow' | 'deep' | true;
  target: string | undefined;
}

export interface FinalStateNodeConfig<TContext, TEvent extends EventObject>
  extends AtomicStateNodeConfig<TContext, TEvent> {
  type: 'final';
  /**
   * The data to be sent with the "done.state.<id>" event. The data can be
   * static or dynamic (based on assigners).
   */
  data?: Mapper<TContext, TEvent, any> | PropertyMapper<TContext, TEvent, any>;
}

export type SimpleOrStateNodeConfig<
  TContext,
  TEvent extends EventObject,
  TStateSchema extends StateSchema
> =
  | AtomicStateNodeConfig<TContext, TEvent>
  | StateNodeConfig<TContext, TEvent, TStateSchema>;

export type ActionFunctionMap<TContext, TEvent extends EventObject> = Record<
  string,
  ActionObject<TContext, TEvent> | ActionFunction<TContext, TEvent>
>;

export type DelayFunctionMap<TContext, TEvent extends EventObject> = Record<
  string,
  DelayConfig<TContext, TEvent>
>;

export type DelayConfig<TContext, TEvent extends EventObject> =
  | number
  | DelayExpr<TContext, TEvent>;

export type ActorMap<TContext, TEvent extends EventObject> = Record<
  string,
  BehaviorCreator<TContext, TEvent>
>;

export interface MachineImplementations<TContext, TEvent extends EventObject> {
  guards: Record<string, GuardPredicate<TContext, TEvent>>;
  actions: ActionFunctionMap<TContext, TEvent>;
  actors: ActorMap<TContext, TEvent>;
  delays: DelayFunctionMap<TContext, TEvent>;
  context: Partial<TContext>;
}
export interface MachineConfig<
  TContext,
  TEvent extends EventObject,
  TStateSchema extends StateSchema
> extends StateNodeConfig<TContext, TEvent, TStateSchema> {
  /**
   * The initial context (extended state)
   */
  context?: TContext;
  /**
   * The machine's own version.
   */
  version?: string;
  /**
   * If `true`, will use SCXML semantics, such as event token matching.
   */
  scxml?: boolean;
  schema?: MachineSchema<TContext, TEvent>;
}

export interface MachineSchema<TContext, TEvent extends EventObject> {
  context?: TContext;
  events?: TEvent;
  actions?: { type: string; [key: string]: any };
  guards?: { type: string; [key: string]: any };
  services?: { type: string; [key: string]: any };
}

export interface HistoryStateNode<TContext> extends StateNode<TContext> {
  history: 'shallow' | 'deep';
  target: string | undefined;
}

export type HistoryValue<TContext, TEvent extends EventObject> = Record<
  string,
  Array<StateNode<TContext, TEvent>>
>;

export type StateFrom<TMachine extends MachineNode<any, any, any>> = ReturnType<
  TMachine['transition']
>;

export type Transitions<TContext, TEvent extends EventObject> = Array<
  TransitionDefinition<TContext, TEvent>
>;

export enum ActionTypes {
  Stop = 'xstate.stop',
  Raise = 'xstate.raise',
  Send = 'xstate.send',
  Cancel = 'xstate.cancel',
  NullEvent = '',
  Assign = 'xstate.assign',
  After = 'xstate.after',
  DoneState = 'done.state',
  DoneInvoke = 'done.invoke',
  Log = 'xstate.log',
  Init = 'xstate.init',
  Invoke = 'xstate.invoke',
  ErrorExecution = 'error.execution',
  ErrorCommunication = 'error.communication',
  ErrorPlatform = 'error.platform',
  ErrorCustom = 'xstate.error',
  Update = 'xstate.update',
  Pure = 'xstate.pure',
  Choose = 'xstate.choose'
}

export interface RaiseAction<TEvent extends EventObject> {
  type: ActionTypes.Raise;
  event: TEvent['type'];
}

export interface RaiseActionObject<TEvent extends EventObject> {
  type: ActionTypes.Raise;
  _event: SCXML.Event<TEvent>;
}

export interface DoneInvokeEvent<TData> extends EventObject {
  data: TData;
}

export interface ErrorExecutionEvent extends EventObject {
  src: string;
  type: ActionTypes.ErrorExecution;
  data: any;
}

export interface ErrorPlatformEvent extends EventObject {
  data: any;
}

export interface SCXMLErrorEvent extends SCXML.Event<any> {
  name:
    | ActionTypes.ErrorExecution
    | ActionTypes.ErrorPlatform
    | ActionTypes.ErrorCommunication;
  data: any;
}

export interface DoneEventObject extends EventObject {
  data?: any;
  toString(): string;
}

export interface UpdateObject extends EventObject {
  id: string | number;
  state: State<any, any>;
}

export type DoneEvent = DoneEventObject & string;

export interface NullEvent {
  type: ActionTypes.NullEvent;
}

export interface InvokeAction {
  type: ActionTypes.Invoke;
  src: InvokeSourceDefinition | ActorRef<any>;
  id: string;
  autoForward?: boolean;
  data?: any;
  exec?: undefined;
}

export interface InvokeActionObject extends InvokeAction {
  ref?: SpawnedActorRef<any>;
}

export interface StopAction<TC, TE extends EventObject> {
  type: ActionTypes.Stop;
  actor: string | ActorRef<any> | Expr<TC, TE, ActorRef<any>>;
}
export interface StopActionObject {
  type: ActionTypes.Stop;
  actor: string | ActorRef<any>;
}

export type DelayExpr<TContext, TEvent extends EventObject> = ExprWithMeta<
  TContext,
  TEvent,
  number
>;

export type LogExpr<TContext, TEvent extends EventObject> = ExprWithMeta<
  TContext,
  TEvent,
  any
>;

export interface LogAction<TContext, TEvent extends EventObject>
  extends ActionObject<TContext, TEvent> {
  label: string | undefined;
  expr: string | LogExpr<TContext, TEvent>;
}

export interface LogActionObject<TContext, TEvent extends EventObject>
  extends LogAction<TContext, TEvent> {
  value: any;
}

export interface SendAction<
  TContext,
  TEvent extends EventObject,
  TSentEvent extends EventObject
> extends ActionObject<TContext, TEvent> {
  to:
    | string
    | ActorRef<any>
    | ExprWithMeta<TContext, TEvent, string | ActorRef<any> | undefined>
    | undefined;
  event: TSentEvent | SendExpr<TContext, TEvent, TSentEvent>;
  delay?: number | string | DelayExpr<TContext, TEvent>;
  id: string | number;
}

export interface SendActionObject<
  TContext,
  TEvent extends EventObject,
  TSentEvent extends EventObject = AnyEventObject
> extends SendAction<TContext, TEvent, TSentEvent> {
  to: string | ActorRef<TSentEvent> | undefined;
  _event: SCXML.Event<TSentEvent>;
  event: TSentEvent;
  delay?: number;
  id: string | number;
}

export type Expr<TContext, TEvent extends EventObject, T> = (
  context: TContext,
  event: TEvent
) => T;

export type ExprWithMeta<TContext, TEvent extends EventObject, T> = (
  context: TContext,
  event: TEvent,
  meta: SCXMLEventMeta<TEvent>
) => T;

export type SendExpr<
  TContext,
  TEvent extends EventObject,
  TSentEvent extends EventObject = AnyEventObject
> = ExprWithMeta<TContext, TEvent, TSentEvent>;

export enum SpecialTargets {
  Parent = '#_parent',
  Internal = '#_internal'
}

export interface SendActionOptions<TContext, TEvent extends EventObject> {
  id?: string | number;
  delay?: number | string | DelayExpr<TContext, TEvent>;
  to?:
    | string
    | ExprWithMeta<TContext, TEvent, string | ActorRef<any> | undefined>
    | undefined;
}

export interface CancelAction<TContext, TEvent extends EventObject>
  extends ActionObject<TContext, TEvent> {
  sendId: string | ExprWithMeta<TContext, TEvent, string>;
}

export interface CancelActionObject<TContext, TEvent extends EventObject>
  extends CancelAction<TContext, TEvent> {
  sendId: string;
}

export type Assigner<TContext, TEvent extends EventObject> = (
  context: TContext,
  event: TEvent,
  meta: AssignMeta<TContext, TEvent>
) => Partial<TContext>;

export type PartialAssigner<
  TContext,
  TEvent extends EventObject,
  TKey extends keyof TContext
> = (
  context: TContext,
  event: TEvent,
  meta: AssignMeta<TContext, TEvent>
) => TContext[TKey];

export type PropertyAssigner<TContext, TEvent extends EventObject> = {
  [K in keyof TContext]?: PartialAssigner<TContext, TEvent, K> | TContext[K];
};

export type Mapper<TContext, TEvent extends EventObject, TParams extends {}> = (
  context: TContext,
  event: TEvent
) => TParams;

export type PropertyMapper<
  TContext,
  TEvent extends EventObject,
  TParams extends {}
> = {
  [K in keyof TParams]?:
    | ((context: TContext, event: TEvent) => TParams[K])
    | TParams[K];
};

export interface AnyAssignAction<TContext, TEvent extends EventObject>
  extends ActionObject<TContext, TEvent> {
  type: ActionTypes.Assign;
  assignment: any;
}

export interface AssignAction<TContext, TEvent extends EventObject>
  extends ActionObject<TContext, TEvent> {
  type: ActionTypes.Assign;
  assignment: Assigner<TContext, TEvent> | PropertyAssigner<TContext, TEvent>;
}

export interface PureAction<TContext, TEvent extends EventObject>
  extends ActionObject<TContext, TEvent> {
  type: ActionTypes.Pure;
  get: (
    context: TContext,
    event: TEvent
  ) => SingleOrArray<ActionObject<TContext, TEvent>> | undefined;
}

export interface ChooseAction<TContext, TEvent extends EventObject>
  extends ActionObject<TContext, TEvent> {
  type: ActionTypes.Choose;
  guards: Array<ChooseConditon<TContext, TEvent>>;
}

export interface TransitionDefinition<TContext, TEvent extends EventObject>
  extends TransitionConfig<TContext, TEvent> {
  target: Array<StateNode<TContext, TEvent>> | undefined;
  source: StateNode<TContext, TEvent>;
  actions: Array<ActionObject<TContext, TEvent>>;
  guard?: GuardDefinition<TContext, TEvent>;
  eventType: TEvent['type'] | NullEvent['type'] | '*';
  toJSON: () => {
    target: string[] | undefined;
    source: string;
    actions: Array<ActionObject<TContext, TEvent>>;
    guard?: GuardDefinition<TContext, TEvent>;
    eventType: TEvent['type'] | NullEvent['type'] | '*';
    meta?: Record<string, any>;
  };
}

export interface InitialTransitionDefinition<
  TContext,
  TEvent extends EventObject
> extends TransitionDefinition<TContext, TEvent> {
  target: Array<StateNode<TContext, TEvent>>;
  guard?: never;
}

export type TransitionDefinitionMap<TContext, TEvent extends EventObject> = {
  [K in TEvent['type'] | NullEvent['type'] | '*']: Array<
    TransitionDefinition<
      TContext,
      K extends TEvent['type'] ? Extract<TEvent, { type: K }> : EventObject
    >
  >;
};

export interface DelayedTransitionDefinition<
  TContext,
  TEvent extends EventObject
> extends TransitionDefinition<TContext, TEvent> {
  delay: number | string | DelayExpr<TContext, TEvent>;
}

export interface Edge<
  TContext,
  TEvent extends EventObject,
  TEventType extends TEvent['type'] = string
> {
  event: TEventType;
  source: StateNode<TContext, TEvent>;
  target: StateNode<TContext, TEvent>;
  cond?: GuardConfig<TContext, TEvent & { type: TEventType }>;
  actions: Array<Action<TContext, TEvent>>;
  meta?: MetaObject;
  transition: TransitionDefinition<TContext, TEvent>;
}
export interface NodesAndEdges<TContext, TEvent extends EventObject> {
  nodes: StateNode[];
  edges: Array<Edge<TContext, TEvent, TEvent['type']>>;
}

export interface Segment<TContext, TEvent extends EventObject> {
  /**
   * From state.
   */
  state: State<TContext, TEvent>;
  /**
   * Event from state.
   */
  event: TEvent;
}

export interface PathItem<TContext, TEvent extends EventObject> {
  state: State<TContext, TEvent>;
  path: Array<Segment<TContext, TEvent>>;
  weight?: number;
}

export interface PathMap<TContext, TEvent extends EventObject> {
  [key: string]: PathItem<TContext, TEvent>;
}

export interface PathsItem<TContext, TEvent extends EventObject> {
  state: State<TContext, TEvent>;
  paths: Array<Array<Segment<TContext, TEvent>>>;
}

export interface PathsMap<TContext, TEvent extends EventObject> {
  [key: string]: PathsItem<TContext, TEvent>;
}

export interface TransitionMap {
  state: StateValue | undefined;
}

export interface AdjacencyMap {
  [stateId: string]: Record<string, TransitionMap>;
}

export interface ValueAdjacencyMap<TContext, TEvent extends EventObject> {
  [stateId: string]: Record<string, State<TContext, TEvent>>;
}

export interface SCXMLEventMeta<TEvent extends EventObject> {
  _event: SCXML.Event<TEvent>;
}

export interface StateMeta<TContext, TEvent extends EventObject> {
  state: State<TContext, TEvent, any, any>;
  _event: SCXML.Event<TEvent>;
}

export interface Typestate<TContext> {
  value: StateValue;
  context: TContext;
}

export interface StateLike<TContext> {
  value: StateValue;
  context: TContext;
  event: EventObject;
  _event: SCXML.Event<EventObject>;
}

export interface StateConfig<TContext, TEvent extends EventObject> {
  value: StateValue;
  context: TContext;
  _event: SCXML.Event<TEvent>;
  _sessionid: string | null;
  history?: State<TContext, TEvent>;
  historyValue?: HistoryValue<TContext, TEvent>;
  actions?: Array<ActionObject<TContext, TEvent>>;
  meta?: any;
  configuration: Array<StateNode<TContext, TEvent>>;
  transitions: Array<TransitionDefinition<TContext, TEvent>>;
  children: Record<string, SpawnedActorRef<any>>;
}

export interface StateSchema<TC = any> {
  meta?: any;
  context?: Partial<TC>;
  states?: {
    [key: string]: StateSchema<TC>;
  };
}

export interface InterpreterOptions {
  clock: Clock;
  logger: (...args: any[]) => void;
  parent?: ActorRef<any>;
  /**
   * If `true`, defers processing of sent events until the service
   * is initialized (`.start()`). Otherwise, an error will be thrown
   * for events sent to an uninitialized service.
   *
   * Default: `true`
   */
  deferEvents: boolean;
  /**
   * The custom `id` for referencing this service.
   */
  id?: string;
  /**
   * If `true`, states and events will be logged to Redux DevTools.
   *
   * Default: `false`
   */
  devTools: boolean | DevToolsAdapter; // TODO: add enhancer options
  /**
   * If `true`, events from the parent will be sent to this interpreter.
   *
   * Default: `false`
   */
  autoForward?: boolean;

  sync?: boolean;
  execute?: boolean;
}

export type AnyInterpreter = Interpreter<any, any, any>;

/**
 * Represents the `Interpreter` type of a given `MachineNode`.
 *
 * @typeParam TM - the machine to infer the interpreter's types from
 */
export type InterpreterOf<
  TM extends MachineNode<any, any, any, any>
> = TM extends MachineNode<
  infer TContext,
  infer TEvent,
  infer TStateSchema,
  infer TTypestate
>
  ? Interpreter<TContext, TEvent, TStateSchema, TTypestate>
  : never;

export declare namespace SCXML {
  // tslint:disable-next-line:no-shadowed-variable
  export interface Event<TEvent extends EventObject> {
    /**
     * This is a character string giving the name of the event.
     * The SCXML Processor must set the name field to the name of this event.
     * It is what is matched against the 'event' attribute of <transition>.
     * Note that transitions can do additional tests by using the value of this field
     * inside boolean expressions in the 'cond' attribute.
     */
    name: string;
    /**
     * This field describes the event type.
     * The SCXML Processor must set it to: "platform" (for events raised by the platform itself, such as error events),
     * "internal" (for events raised by <raise> and <send> with target '_internal')
     * or "external" (for all other events).
     */
    type: 'platform' | 'internal' | 'external';
    /**
     * If the sending entity has specified a value for this, the Processor must set this field to that value
     * (see C Event I/O Processors for details).
     * Otherwise, in the case of error events triggered by a failed attempt to send an event,
     * the Processor must set this field to the send id of the triggering <send> element.
     * Otherwise it must leave it blank.
     */
    sendid?: string;
    /**
     * This is a URI, equivalent to the 'target' attribute on the <send> element.
     * For external events, the SCXML Processor should set this field to a value which,
     * when used as the value of 'target', will allow the receiver of the event to <send>
     * a response back to the originating entity via the Event I/O Processor specified in 'origintype'.
     * For internal and platform events, the Processor must leave this field blank.
     */
    origin?: SpawnedActorRef<any>;
    /**
     * This is equivalent to the 'type' field on the <send> element.
     * For external events, the SCXML Processor should set this field to a value which,
     * when used as the value of 'type', will allow the receiver of the event to <send>
     * a response back to the originating entity at the URI specified by 'origin'.
     * For internal and platform events, the Processor must leave this field blank.
     */
    origintype?: string;
    /**
     * If this event is generated from an invoked child process, the SCXML Processor
     * must set this field to the invoke id of the invocation that triggered the child process.
     * Otherwise it must leave it blank.
     */
    invokeid?: string;
    /**
     * This field contains whatever data the sending entity chose to include in this event.
     * The receiving SCXML Processor should reformat this data to match its data model,
     * but must not otherwise modify it.
     *
     * If the conversion is not possible, the Processor must leave the field blank
     * and must place an error 'error.execution' in the internal event queue.
     */
    data: TEvent;
    /**
     * @private
     */
    $$type: 'scxml';
  }
}

export type Spawnable =
  | MachineNode<any, any, any>
  | PromiseLike<any>
  | InvokeCallback
  | Subscribable<any>;

// Taken from RxJS
export type Observer<T> =
  | {
      next: (value: T) => void;
      error?: (err: any) => void;
      complete?: () => void;
    }
  | {
      next?: (value: T) => void;
      error: (err: any) => void;
      complete?: () => void;
    }
  | {
      next?: (value: T) => void;
      error?: (err: any) => void;
      complete: () => void;
    };

export interface Subscription {
  unsubscribe(): void;
}

export interface Subscribable<T> {
  subscribe(observer: Observer<T>): Subscription;
  subscribe(
    next: (value: T) => void,
    error?: (error: any) => void,
    complete?: () => void
  ): Subscription;
}

export type ExtractEvent<
  TEvent extends EventObject,
  TEventType extends TEvent['type']
> = TEvent extends { type: TEventType } ? TEvent : never;

export interface ActorRef<TEvent extends EventObject, TEmitted = any>
  extends Subscribable<TEmitted> {
  send: Sender<TEvent>;
}

export interface ActorLike<TCurrent, TEvent extends EventObject>
  extends Subscribable<TCurrent> {
  send: Sender<TEvent>;
}

export type Sender<TEvent extends EventObject> = (event: TEvent) => void;

export interface SpawnedActorRef<TEvent extends EventObject, TEmitted = any>
  extends ActorRef<TEvent, TEmitted> {
  name: string;
  start?: () => void;
  stop?: () => void;
  toJSON?: () => any;
}

export type ActorRefFrom<T extends Spawnable> = T extends MachineNode<
  infer TContext,
  infer TEvent,
  any,
  infer TTypestate
>
  ? SpawnedActorRef<TEvent, State<TContext, TEvent, any, TTypestate>>
  : ActorRef<any, any>; // TODO: expand

export type DevToolsAdapter = (service: AnyInterpreter) => void;

<<<<<<< HEAD
export type Lazy<T> = () => T;
=======
export type AnyInterpreter = Interpreter<any, any, any, any>;

export type InterpreterFrom<
  T extends StateMachine<any, any, any, any>
> = T extends StateMachine<
  infer TContext,
  infer TStateSchema,
  infer TEvent,
  infer TTypestate
>
  ? Interpreter<TContext, TStateSchema, TEvent, TTypestate>
  : never;
>>>>>>> a064a444
<|MERGE_RESOLUTION|>--- conflicted
+++ resolved
@@ -271,40 +271,8 @@
   src: InvokeSourceDefinition;
 }
 
-<<<<<<< HEAD
 export interface InvokeDefinition<TContext, TEvent extends EventObject> {
   id: string;
-=======
-/**
- * Returns either a Promises or a callback handler (for streams of events) given the
- * machine's current `context` and `event` that invoked the service.
- *
- * For Promises, the only events emitted to the parent will be:
- * - `done.invoke.<id>` with the `data` containing the resolved payload when the promise resolves, or:
- * - `error.platform.<id>` with the `data` containing the caught error, and `src` containing the service `id`.
- *
- * For callback handlers, the `callback` will be provided, which will send events to the parent service.
- *
- * @param context The current machine `context`
- * @param event The event that invoked the service
- */
-export type InvokeCreator<
-  TContext,
-  TEvent extends EventObject = AnyEventObject,
-  TFinalContext = any
-> = (
-  context: TContext,
-  event: TEvent,
-  meta: InvokeMeta
-) =>
-  | PromiseLike<TFinalContext>
-  | StateMachine<TFinalContext, any, any>
-  | Subscribable<any>
-  | InvokeCallback<TEvent>;
-
-export interface InvokeDefinition<TContext, TEvent extends EventObject>
-  extends ActivityDefinition<TContext, TEvent> {
->>>>>>> a064a444
   /**
    * The source of the actor's behavior to be invoked
    */
@@ -1298,19 +1266,15 @@
 
 export type DevToolsAdapter = (service: AnyInterpreter) => void;
 
-<<<<<<< HEAD
 export type Lazy<T> = () => T;
-=======
-export type AnyInterpreter = Interpreter<any, any, any, any>;
 
 export type InterpreterFrom<
-  T extends StateMachine<any, any, any, any>
-> = T extends StateMachine<
+  T extends MachineNode<any, any, any, any>
+> = T extends MachineNode<
   infer TContext,
   infer TStateSchema,
   infer TEvent,
   infer TTypestate
 >
   ? Interpreter<TContext, TStateSchema, TEvent, TTypestate>
-  : never;
->>>>>>> a064a444
+  : never;