--- conflicted
+++ resolved
@@ -1927,9 +1927,8 @@
   [T in E['type']]: { type: T } & Extract<E, { type: T }>;
 }[E['type']];
 
-<<<<<<< HEAD
 export type TODO = any;
-=======
+
 type Matches<TypegenEnabledArg, TypegenDisabledArg> = {
   (stateValue: TypegenEnabledArg): any;
   (stateValue: TypegenDisabledArg): any;
@@ -1944,5 +1943,4 @@
   ? TMachine['__TResolvedTypesMeta'] extends TypegenEnabled
     ? TypegenEnabledArg
     : TypegenDisabledArg
-  : never;
->>>>>>> 934f3dfe
+  : never;