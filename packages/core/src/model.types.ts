--- conflicted
+++ resolved
@@ -7,11 +7,8 @@
   MachineConfig,
   MachineOptions,
   StateMachine,
-<<<<<<< HEAD
-  DoneInvokeEvent
-=======
+  DoneInvokeEvent,
   BaseActionObject
->>>>>>> f9916368
 } from './types';
 
 export type AnyFunction = (...args: any[]) => any;
