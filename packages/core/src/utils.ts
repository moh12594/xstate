--- conflicted
+++ resolved
@@ -526,11 +526,7 @@
 export const symbolObservable = (() =>
   (typeof Symbol === 'function' && Symbol.observable) || '@@observable')();
 
-<<<<<<< HEAD
 export function isMachineNode(value: any): value is MachineNode<any, any, any> {
-=======
-export function isMachine(value: any): value is MachineNode<any, any, any> {
->>>>>>> 3ab47004
   try {
     return '__xstatenode' in value && value.parent === undefined;
   } catch (e) {
