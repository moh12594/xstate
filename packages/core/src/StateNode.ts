import {
  getEventType,
  toStatePath,
  toStateValue,
  mapValues,
  path,
  toStatePaths,
  pathToStateValue,
  flatten,
  mapFilterValues,
  nestedPath,
  toArray,
  keys,
  isBuiltInEvent,
  partition,
  updateHistoryValue,
  warn,
  isArray,
  isFunction,
  isString,
  toGuard,
  isMachine,
  toSCXMLEvent,
  mapContext,
  toTransitionConfigArray,
  normalizeTarget,
  evaluateGuard,
  createInvokeId
} from './utils';
import {
  Event,
  StateValue,
  TransitionConfig,
  StateTransition,
  StateValueMap,
  MachineOptions,
  EventObject,
  HistoryStateNodeConfig,
  HistoryValue,
  StateNodeDefinition,
  TransitionDefinition,
  DelayedTransitionDefinition,
  ActivityDefinition,
  StateNodeConfig,
  StateSchema,
  StatesDefinition,
  StateNodesConfig,
  FinalStateNodeConfig,
  InvokeDefinition,
  ActionObject,
  Mapper,
  PropertyMapper,
  NullEvent,
  MachineConfig,
  InvokeCreator,
  DoneEventObject,
  SingleOrArray,
  SendActionObject,
  SpecialTargets,
  SCXML,
  RaiseActionObject,
  ActivityActionObject,
  InvokeActionObject,
  Typestate,
  TransitionDefinitionMap,
  DelayExpr,
  InvokeSourceDefinition,
  MachineSchema,
  ActorRef,
  StateMachine,
  InternalMachineOptions,
  ServiceMap
} from './types';
import { matchesState } from './utils';
import { isStateConfig, State, stateValuesEqual } from './State';
import * as actionTypes from './actionTypes';
import {
  start,
  stop,
  toActivityDefinition,
  send,
  cancel,
  after,
  raise,
  done,
  doneInvoke,
  error,
  toActionObject,
  initEvent,
  toActionObjects,
  resolveActions
} from './actions';
import { IS_PRODUCTION } from './environment';
import { STATE_DELIMITER } from './constants';
import {
  getValue,
  getConfiguration,
  has,
  getChildren,
  getAllStateNodes,
  isInFinalState,
  isLeafNode,
  getTagsFromConfiguration
} from './stateUtils';
import { createInvocableActor } from './Actor';
import { toInvokeDefinition } from './invokeUtils';
<<<<<<< HEAD
import { StateConfig } from '.';
=======
import { TypegenDisabled } from './typegenTypes';
>>>>>>> a3914558

const NULL_EVENT = '';
const STATE_IDENTIFIER = '#';
const WILDCARD = '*';

const EMPTY_OBJECT = {};

const isStateId = (str: string) => str[0] === STATE_IDENTIFIER;
const createDefaultOptions = <TContext>(): MachineOptions<TContext, any> => ({
  actions: {},
  guards: {},
  services: {},
  activities: {},
  delays: {}
});

const validateArrayifiedTransitions = <TContext>(
  stateNode: StateNode<any, any, any, any, any, any>,
  event: string,
  transitions: Array<
    TransitionConfig<TContext, EventObject> & {
      event: string;
    }
  >
) => {
  const hasNonLastUnguardedTarget = transitions
    .slice(0, -1)
    .some(
      (transition) =>
        !('cond' in transition) &&
        !('in' in transition) &&
        (isString(transition.target) || isMachine(transition.target))
    );
  const eventText =
    event === NULL_EVENT ? 'the transient event' : `event '${event}'`;

  warn(
    !hasNonLastUnguardedTarget,
    `One or more transitions for ${eventText} on state '${stateNode.id}' are unreachable. ` +
      `Make sure that the default transition is the last one defined.`
  );
};

class StateNode<
  TContext = any,
  TStateSchema extends StateSchema = any,
  TEvent extends EventObject = EventObject,
  TTypestate extends Typestate<TContext> = { value: any; context: TContext },
  TServiceMap extends ServiceMap = ServiceMap,
  TResolvedTypesMeta = TypegenDisabled
> {
  /**
   * The relative key of the state node, which represents its location in the overall state value.
   */
  public key: string;
  /**
   * The unique ID of the state node.
   */
  public id: string;
  /**
   * The machine's own version.
   */
  public version?: string;
  /**
   * The type of this state node:
   *
   *  - `'atomic'` - no child state nodes
   *  - `'compound'` - nested child state nodes (XOR)
   *  - `'parallel'` - orthogonal nested child state nodes (AND)
   *  - `'history'` - history state node
   *  - `'final'` - final state node
   */
  public type: 'atomic' | 'compound' | 'parallel' | 'final' | 'history';
  /**
   * The string path from the root machine node to this node.
   */
  public path: string[];
  /**
   * The initial state node key.
   */
  public initial?: keyof TStateSchema['states'];
  /**
   * (DEPRECATED) Whether the state node is a parallel state node.
   *
   * Use `type: 'parallel'` instead.
   */
  public parallel?: boolean;
  /**
   * Whether the state node is "transient". A state node is considered transient if it has
   * an immediate transition from a "null event" (empty string), taken upon entering the state node.
   */
  private _transient: boolean;
  /**
   * The child state nodes.
   */
  public states: StateNodesConfig<TContext, TStateSchema, TEvent>;
  /**
   * The type of history on this state node. Can be:
   *
   *  - `'shallow'` - recalls only top-level historical state value
   *  - `'deep'` - recalls historical state value at all levels
   */
  public history: false | 'shallow' | 'deep';
  /**
   * The action(s) to be executed upon entering the state node.
   */
  public onEntry: Array<ActionObject<TContext, TEvent>>; // TODO: deprecate (entry)
  /**
   * The action(s) to be executed upon exiting the state node.
   */
  public onExit: Array<ActionObject<TContext, TEvent>>; // TODO: deprecate (exit)
  /**
   * The activities to be started upon entering the state node,
   * and stopped upon exiting the state node.
   */
  public activities: Array<ActivityDefinition<TContext, TEvent>>;
  public strict: boolean;
  /**
   * The parent state node.
   */
  public parent?: StateNode<TContext, any, TEvent, any, any, any>;
  /**
   * The root machine node.
   */
  public machine: StateNode<TContext, any, TEvent, TTypestate>;
  /**
   * The meta data associated with this state node, which will be returned in State instances.
   */
  public meta?: TStateSchema extends { meta: infer D } ? D : any;
  /**
   * The data sent with the "done.state._id_" event if this is a final state node.
   */
  public doneData?:
    | Mapper<TContext, TEvent, any>
    | PropertyMapper<TContext, TEvent, any>;
  /**
   * The string delimiter for serializing the path to a string. The default is "."
   */
  public delimiter: string;
  /**
   * The order this state node appears. Corresponds to the implicit SCXML document order.
   */
  public order: number = -1;
  /**
   * The services invoked by this state node.
   */
  public invoke: Array<InvokeDefinition<TContext, TEvent>>;

  public options: MachineOptions<TContext, TEvent>;

  public schema: MachineSchema<TContext, TEvent>;

  public __xstatenode: true = true;

  public description?: string;

  private __cache = {
    events: undefined as Array<TEvent['type']> | undefined,
    relativeValue: new Map() as Map<StateNode<TContext>, StateValue>,
    initialStateValue: undefined as StateValue | undefined,
    initialState: undefined as State<TContext, TEvent> | undefined,
    on: undefined as TransitionDefinitionMap<TContext, TEvent> | undefined,
    transitions: undefined as
      | Array<TransitionDefinition<TContext, TEvent>>
      | undefined,
    candidates: {} as {
      [K in TEvent['type'] | NullEvent['type'] | '*']:
        | Array<
            TransitionDefinition<
              TContext,
              K extends TEvent['type']
                ? Extract<TEvent, { type: K }>
                : EventObject
            >
          >
        | undefined;
    },
    delayedTransitions: undefined as
      | Array<DelayedTransitionDefinition<TContext, TEvent>>
      | undefined
  };

  private idMap: Record<
    string,
    StateNode<TContext, any, TEvent, any, any, any>
  > = {};
  public tags: string[] = [];

  constructor(
    /**
     * The raw config used to create the machine.
     */
    public config: StateNodeConfig<TContext, TStateSchema, TEvent>,
    options?: MachineOptions<TContext, TEvent>,
    /**
     * The initial extended state
     */
    private _context:
      | Readonly<TContext>
      | (() => Readonly<TContext>) = ('context' in config
      ? (config as StateMachine<TContext, any, TEvent>).context
      : undefined) as any, // TODO: this is unsafe, but we're removing it in v5 anyway
    _stateInfo?: {
      parent: StateNode<any, any, any, any, any, any>;
      key: string;
    }
  ) {
    this.options = Object.assign(createDefaultOptions<TContext>(), options);
    this.parent = _stateInfo?.parent;
    this.key =
      this.config.key || _stateInfo?.key || this.config.id || '(machine)';
    this.machine = this.parent ? this.parent.machine : (this as any);
    this.path = this.parent ? this.parent.path.concat(this.key) : [];
    this.delimiter =
      this.config.delimiter ||
      (this.parent ? this.parent.delimiter : STATE_DELIMITER);
    this.id =
      this.config.id || [this.machine.key, ...this.path].join(this.delimiter);
    this.version = this.parent
      ? this.parent.version
      : (this.config as MachineConfig<TContext, TStateSchema, TEvent>).version;
    this.type =
      this.config.type ||
      (this.config.parallel
        ? 'parallel'
        : this.config.states && keys(this.config.states).length
        ? 'compound'
        : this.config.history
        ? 'history'
        : 'atomic');
    this.schema = this.parent
      ? this.machine.schema
      : (this.config as MachineConfig<TContext, TStateSchema, TEvent>).schema ??
        ({} as this['schema']);
    this.description = this.config.description;

    if (!IS_PRODUCTION) {
      warn(
        !('parallel' in this.config),
        `The "parallel" property is deprecated and will be removed in version 4.1. ${
          this.config.parallel
            ? `Replace with \`type: 'parallel'\``
            : `Use \`type: '${this.type}'\``
        } in the config for state node '${this.id}' instead.`
      );
    }

    this.initial = this.config.initial;

    this.states = (this.config.states
      ? mapValues(
          this.config.states,
          (stateConfig: StateNodeConfig<TContext, any, TEvent>, key) => {
            const stateNode = new StateNode(stateConfig, {}, undefined, {
              parent: this,
              key: key as string
            });
            Object.assign(this.idMap, {
              [stateNode.id]: stateNode,
              ...stateNode.idMap
            });
            return stateNode;
          }
        )
      : EMPTY_OBJECT) as StateNodesConfig<TContext, TStateSchema, TEvent>;

    // Document order
    let order = 0;

    function dfs(
      stateNode: StateNode<TContext, any, TEvent, any, any, any>
    ): void {
      stateNode.order = order++;

      for (const child of getChildren(stateNode)) {
        dfs(child);
      }
    }

    dfs(this);

    // History config
    this.history =
      this.config.history === true ? 'shallow' : this.config.history || false;

    this._transient =
      !!this.config.always ||
      (!this.config.on
        ? false
        : Array.isArray(this.config.on)
        ? this.config.on.some(({ event }: { event: string }) => {
            return event === NULL_EVENT;
          })
        : NULL_EVENT in this.config.on);
    this.strict = !!this.config.strict;

    // TODO: deprecate (entry)
    this.onEntry = toArray(
      this.config.entry || this.config.onEntry
    ).map((action) => toActionObject(action));
    // TODO: deprecate (exit)
    this.onExit = toArray(
      this.config.exit || this.config.onExit
    ).map((action) => toActionObject(action));
    this.meta = this.config.meta;
    this.doneData =
      this.type === 'final'
        ? (this.config as FinalStateNodeConfig<TContext, TEvent>).data
        : undefined;
    this.invoke = toArray(this.config.invoke).map((invokeConfig, i) => {
      if (isMachine(invokeConfig)) {
        const invokeId = createInvokeId(this.id, i);
        this.machine.options.services = {
          [invokeId]: invokeConfig,
          ...this.machine.options.services
        };

        return toInvokeDefinition({
          src: invokeId,
          id: invokeId
        });
      } else if (isString(invokeConfig.src)) {
        const invokeId = invokeConfig.id || createInvokeId(this.id, i);
        return toInvokeDefinition({
          ...invokeConfig,
          id: invokeId,
          src: invokeConfig.src as string
        });
      } else if (isMachine(invokeConfig.src) || isFunction(invokeConfig.src)) {
        const invokeId = invokeConfig.id || createInvokeId(this.id, i);
        this.machine.options.services = {
          [invokeId]: invokeConfig.src as InvokeCreator<TContext, TEvent>,
          ...this.machine.options.services
        } as any;

        return toInvokeDefinition({
          id: invokeId,
          ...invokeConfig,
          src: invokeId
        });
      } else {
        const invokeSource = invokeConfig.src as InvokeSourceDefinition;

        return toInvokeDefinition({
          id: createInvokeId(this.id, i),
          ...invokeConfig,
          src: invokeSource
        });
      }
    });
    this.activities = toArray(this.config.activities)
      .concat(this.invoke)
      .map((activity) => toActivityDefinition(activity));
    this.transition = this.transition.bind(this);
    this.tags = toArray(this.config.tags);

    // TODO: this is the real fix for initialization once
    // state node getters are deprecated
    // if (!this.parent) {
    //   this._init();
    // }
  }

  private _init(): void {
    if (this.__cache.transitions) {
      return;
    }
    getAllStateNodes(this).forEach((stateNode) => stateNode.on);
  }

  /**
   * Clones this state machine with custom options and context.
   *
   * @param options Options (actions, guards, activities, services) to recursively merge with the existing options.
   * @param context Custom context (will override predefined context)
   */
  public withConfig(
    options: InternalMachineOptions<TContext, TEvent, TResolvedTypesMeta, true>,
    context?: TContext | (() => TContext)
  ): StateNode<
    TContext,
    TStateSchema,
    TEvent,
    TTypestate,
    TServiceMap,
    TResolvedTypesMeta
  > {
    const { actions, activities, guards, services, delays } = this.options;

    return new StateNode(
      this.config,
      {
        actions: { ...actions, ...options.actions },
        activities: { ...activities, ...(options as any).activities },
        guards: { ...guards, ...options.guards },
        services: { ...services, ...options.services },
        delays: { ...delays, ...options.delays }
      },
      context ?? this.context
    );
  }

  /**
   * Clones this state machine with custom context.
   *
   * @param context Custom context (will override predefined context, not recursive)
   */
  public withContext(
    context: TContext | (() => TContext)
  ): StateNode<TContext, TStateSchema, TEvent, TTypestate> {
    return new StateNode(this.config, this.options, context);
  }

  public get context(): TContext {
    return isFunction(this._context) ? this._context() : this._context;
  }

  /**
   * The well-structured state node definition.
   */
  public get definition(): StateNodeDefinition<TContext, TStateSchema, TEvent> {
    return {
      id: this.id,
      key: this.key,
      version: this.version,
      context: this.context,
      type: this.type,
      initial: this.initial,
      history: this.history,
      states: mapValues(
        this.states,
        (state: StateNode<TContext, any, TEvent>) => state.definition
      ) as StatesDefinition<TContext, TStateSchema, TEvent>,
      on: this.on,
      transitions: this.transitions,
      entry: this.onEntry,
      exit: this.onExit,
      activities: this.activities || [],
      meta: this.meta,
      order: this.order || -1,
      data: this.doneData,
      invoke: this.invoke,
      description: this.description,
      tags: this.tags
    };
  }

  public toJSON() {
    return this.definition;
  }

  /**
   * The mapping of events to transitions.
   */
  public get on(): TransitionDefinitionMap<TContext, TEvent> {
    if (this.__cache.on) {
      return this.__cache.on;
    }

    const transitions = this.transitions;

    return (this.__cache.on = transitions.reduce((map, transition) => {
      map[transition.eventType] = map[transition.eventType] || [];
      map[transition.eventType].push(transition as any);
      return map;
    }, {} as TransitionDefinitionMap<TContext, TEvent>));
  }

  public get after(): Array<DelayedTransitionDefinition<TContext, TEvent>> {
    return (
      this.__cache.delayedTransitions ||
      ((this.__cache.delayedTransitions = this.getDelayedTransitions()),
      this.__cache.delayedTransitions)
    );
  }

  /**
   * All the transitions that can be taken from this state node.
   */
  public get transitions(): Array<TransitionDefinition<TContext, TEvent>> {
    return (
      this.__cache.transitions ||
      ((this.__cache.transitions = this.formatTransitions()),
      this.__cache.transitions)
    );
  }

  private getCandidates(eventName: TEvent['type'] | NullEvent['type'] | '*') {
    if (this.__cache.candidates[eventName]) {
      return this.__cache.candidates[eventName];
    }

    const transient = eventName === NULL_EVENT;

    const candidates = this.transitions.filter((transition) => {
      const sameEventType = transition.eventType === eventName;
      // null events should only match against eventless transitions
      return transient
        ? sameEventType
        : sameEventType || transition.eventType === WILDCARD;
    }) as any;
    this.__cache.candidates[eventName] = candidates;
    return candidates;
  }

  /**
   * All delayed transitions from the config.
   */
  private getDelayedTransitions(): Array<
    DelayedTransitionDefinition<TContext, TEvent>
  > {
    const afterConfig = this.config.after;

    if (!afterConfig) {
      return [];
    }

    const mutateEntryExit = (
      delay: string | number | DelayExpr<TContext, TEvent>,
      i: number
    ) => {
      const delayRef = isFunction(delay) ? `${this.id}:delay[${i}]` : delay;

      const eventType = after(delayRef, this.id);

      this.onEntry.push(send(eventType, { delay }));
      this.onExit.push(cancel(eventType));

      return eventType;
    };

    const delayedTransitions = isArray(afterConfig)
      ? afterConfig.map((transition, i) => {
          const eventType = mutateEntryExit(transition.delay, i);
          return { ...transition, event: eventType };
        })
      : flatten(
          keys(afterConfig).map((delay, i) => {
            const configTransition = afterConfig[delay];
            const resolvedTransition = isString(configTransition)
              ? { target: configTransition }
              : configTransition;

            const resolvedDelay = !isNaN(+delay) ? +delay : delay;

            const eventType = mutateEntryExit(resolvedDelay, i);

            return toArray(resolvedTransition).map((transition) => ({
              ...transition,
              event: eventType,
              delay: resolvedDelay
            }));
          })
        );

    return delayedTransitions.map((delayedTransition) => {
      const { delay } = delayedTransition;

      return {
        ...this.formatTransition(delayedTransition),
        delay
      };
    });
  }

  /**
   * Returns the state nodes represented by the current state value.
   *
   * @param state The state value or State instance
   */
  public getStateNodes(
    state:
      | StateValue
      | State<TContext, TEvent, any, TTypestate, TResolvedTypesMeta>
  ): Array<
    StateNode<
      TContext,
      any,
      TEvent,
      TTypestate,
      TServiceMap,
      TResolvedTypesMeta
    >
  > {
    if (!state) {
      return [];
    }

    const stateValue =
      state instanceof State
        ? state.value
        : toStateValue(state, this.delimiter);

    if (isString(stateValue)) {
      const initialStateValue = this.getStateNode(stateValue).initial;

      return initialStateValue !== undefined
        ? this.getStateNodes({ [stateValue]: initialStateValue } as StateValue)
        : [this, this.states[stateValue]];
    }

    const subStateKeys = keys(stateValue);
    const subStateNodes: Array<
      StateNode<
        TContext,
        any,
        TEvent,
        TTypestate,
        TServiceMap,
        TResolvedTypesMeta
      >
    > = [this];

    subStateNodes.push(
      ...flatten(
        subStateKeys.map((subStateKey) =>
          this.getStateNode(subStateKey).getStateNodes(stateValue[subStateKey])
        )
      )
    );

    return subStateNodes;
  }

  /**
   * Returns `true` if this state node explicitly handles the given event.
   *
   * @param event The event in question
   */
  public handles(event: Event<TEvent>): boolean {
    const eventType = getEventType<TEvent>(event);

    return this.events.includes(eventType);
  }

  /**
   * Resolves the given `state` to a new `State` instance relative to this machine.
   *
   * This ensures that `.events` and `.nextEvents` represent the correct values.
   *
   * @param state The state to resolve
   */
  public resolveState(
<<<<<<< HEAD
    state: State<TContext, TEvent, any, any> | StateConfig<TContext, TEvent>
  ): State<TContext, TEvent, TStateSchema, TTypestate> {
    const stateFromConfig =
      state instanceof State
        ? state
        : isStateConfig(state)
        ? State.create(state)
        : undefined;

    if (!stateFromConfig) {
      throw new Error(`Cannot resolve state: invalid state object`);
    }

=======
    state: State<TContext, TEvent, any, any, TResolvedTypesMeta>
  ): State<TContext, TEvent, TStateSchema, TTypestate, TResolvedTypesMeta> {
>>>>>>> a3914558
    const configuration = Array.from(
      getConfiguration([], this.getStateNodes(stateFromConfig.value))
    );
    return new State({
      ...stateFromConfig,
      value: this.resolve(stateFromConfig.value),
      configuration,
      done: isInFinalState(configuration, this),
      tags: getTagsFromConfiguration(configuration)
    });
  }

  private transitionLeafNode(
    stateValue: string,
    state: State<TContext, TEvent>,
    _event: SCXML.Event<TEvent>
  ): StateTransition<TContext, TEvent> | undefined {
    const stateNode = this.getStateNode(stateValue);
    const next = stateNode.next(state, _event);

    if (!next || !next.transitions.length) {
      return this.next(state, _event);
    }

    return next;
  }
  private transitionCompoundNode(
    stateValue: StateValueMap,
    state: State<TContext, TEvent>,
    _event: SCXML.Event<TEvent>
  ): StateTransition<TContext, TEvent> | undefined {
    const subStateKeys = keys(stateValue);

    const stateNode = this.getStateNode(subStateKeys[0]);
    const next = stateNode._transition(
      stateValue[subStateKeys[0]],
      state,
      _event
    );

    if (!next || !next.transitions.length) {
      return this.next(state, _event);
    }

    return next;
  }
  private transitionParallelNode(
    stateValue: StateValueMap,
    state: State<TContext, TEvent>,
    _event: SCXML.Event<TEvent>
  ): StateTransition<TContext, TEvent> | undefined {
    const transitionMap: Record<string, StateTransition<TContext, TEvent>> = {};

    for (const subStateKey of keys(stateValue)) {
      const subStateValue = stateValue[subStateKey];

      if (!subStateValue) {
        continue;
      }

      const subStateNode = this.getStateNode(subStateKey);
      const next = subStateNode._transition(subStateValue, state, _event);
      if (next) {
        transitionMap[subStateKey] = next;
      }
    }

    const stateTransitions = keys(transitionMap).map(
      (key) => transitionMap[key]
    );
    const enabledTransitions = flatten(
      stateTransitions.map((st) => st.transitions)
    );

    const willTransition = stateTransitions.some(
      (st) => st.transitions.length > 0
    );

    if (!willTransition) {
      return this.next(state, _event);
    }
    const entryNodes = flatten(stateTransitions.map((t) => t.entrySet));

    const configuration = flatten(
      keys(transitionMap).map((key) => transitionMap[key].configuration)
    );

    return {
      transitions: enabledTransitions,
      entrySet: entryNodes,
      exitSet: flatten(stateTransitions.map((t) => t.exitSet)),
      configuration,
      source: state,
      actions: flatten(
        keys(transitionMap).map((key) => {
          return transitionMap[key].actions;
        })
      )
    };
  }
  private _transition(
    stateValue: StateValue,
    state: State<TContext, TEvent, any, any, any>,
    _event: SCXML.Event<TEvent>
  ): StateTransition<TContext, TEvent> | undefined {
    // leaf node
    if (isString(stateValue)) {
      return this.transitionLeafNode(stateValue, state, _event);
    }

    // hierarchical node
    if (keys(stateValue).length === 1) {
      return this.transitionCompoundNode(stateValue, state, _event);
    }

    // orthogonal node
    return this.transitionParallelNode(stateValue, state, _event);
  }
  public getTransitionData(
    state: State<TContext, TEvent, any, any, any>,
    event: Event<TEvent> | SCXML.Event<TEvent>
  ) {
    return this._transition(state.value, state, toSCXMLEvent(event));
  }
  private next(
    state: State<TContext, TEvent>,
    _event: SCXML.Event<TEvent>
  ): StateTransition<TContext, TEvent> | undefined {
    const eventName = _event.name;
    const actions: Array<ActionObject<TContext, TEvent>> = [];

    let nextStateNodes: Array<StateNode<TContext, any, TEvent>> = [];
    let selectedTransition: TransitionDefinition<TContext, TEvent> | undefined;

    for (const candidate of this.getCandidates(eventName)) {
      const { cond, in: stateIn } = candidate;
      const resolvedContext = state.context;

      const isInState = stateIn
        ? isString(stateIn) && isStateId(stateIn)
          ? // Check if in state by ID
            state.matches(
              toStateValue(this.getStateNodeById(stateIn).path, this.delimiter)
            )
          : // Check if in state by relative grandparent
            matchesState(
              toStateValue(stateIn, this.delimiter),
              path(this.path.slice(0, -2))(state.value)
            )
        : true;

      let guardPassed = false;

      try {
        guardPassed =
          !cond ||
          evaluateGuard(this.machine, cond, resolvedContext, _event, state);
      } catch (err) {
        throw new Error(
          `Unable to evaluate guard '${
            cond!.name || cond!.type
          }' in transition for event '${eventName}' in state node '${
            this.id
          }':\n${err.message}`
        );
      }

      if (guardPassed && isInState) {
        if (candidate.target !== undefined) {
          nextStateNodes = candidate.target;
        }
        actions.push(...candidate.actions);
        selectedTransition = candidate;
        break;
      }
    }

    if (!selectedTransition) {
      return undefined;
    }
    if (!nextStateNodes.length) {
      return {
        transitions: [selectedTransition],
        entrySet: [],
        exitSet: [],
        configuration: state.value ? [this] : [],
        source: state,
        actions
      };
    }

    const allNextStateNodes = flatten(
      nextStateNodes.map((stateNode) => {
        return this.getRelativeStateNodes(stateNode, state.historyValue);
      })
    );

    const isInternal = !!selectedTransition.internal;

    const reentryNodes = isInternal
      ? []
      : flatten(allNextStateNodes.map((n) => this.nodesFromChild(n)));

    return {
      transitions: [selectedTransition],
      entrySet: reentryNodes,
      exitSet: isInternal ? [] : [this],
      configuration: allNextStateNodes,
      source: state,
      actions
    };
  }

  private nodesFromChild(
    childStateNode: StateNode<TContext, any, TEvent, any, any, any>
  ): Array<StateNode<TContext, any, TEvent, any, any, any>> {
    if (childStateNode.escapes(this)) {
      return [];
    }

    const nodes: Array<StateNode<TContext, any, TEvent, any, any, any>> = [];
    let marker:
      | StateNode<TContext, any, TEvent, any>
      | undefined = childStateNode;

    while (marker && marker !== this) {
      nodes.push(marker);
      marker = marker.parent;
    }
    nodes.push(this); // inclusive

    return nodes;
  }

  /**
   * Whether the given state node "escapes" this state node. If the `stateNode` is equal to or the parent of
   * this state node, it does not escape.
   */
  private escapes(
    stateNode: StateNode<TContext, any, TEvent, any, any, any>
  ): boolean {
    if (this === stateNode) {
      return false;
    }

    let parent = this.parent;

    while (parent) {
      if (parent === stateNode) {
        return false;
      }
      parent = parent.parent;
    }

    return true;
  }

  private getActions(
    transition: StateTransition<TContext, TEvent>,
    currentContext: TContext,
    _event: SCXML.Event<TEvent>,
    prevState?: State<TContext, any, any, any, any>
  ): Array<ActionObject<TContext, TEvent>> {
    const prevConfig = getConfiguration(
      [],
      prevState ? this.getStateNodes(prevState.value) : [this]
    );
    const resolvedConfig = transition.configuration.length
      ? getConfiguration(prevConfig, transition.configuration)
      : prevConfig;

    for (const sn of resolvedConfig) {
      if (!has(prevConfig, sn)) {
        transition.entrySet.push(sn);
      }
    }
    for (const sn of prevConfig) {
      if (!has(resolvedConfig, sn) || has(transition.exitSet, sn.parent)) {
        transition.exitSet.push(sn);
      }
    }

    const doneEvents = flatten(
      transition.entrySet.map((sn) => {
        const events: DoneEventObject[] = [];

        if (sn.type !== 'final') {
          return events;
        }

        const parent = sn.parent!;

        if (!parent.parent) {
          return events;
        }

        events.push(
          done(sn.id, sn.doneData), // TODO: deprecate - final states should not emit done events for their own state.
          done(
            parent.id,
            sn.doneData
              ? mapContext(sn.doneData, currentContext, _event)
              : undefined
          )
        );

        const grandparent = parent.parent!;

        if (grandparent.type === 'parallel') {
          if (
            getChildren(grandparent).every((parentNode) =>
              isInFinalState(transition.configuration, parentNode)
            )
          ) {
            events.push(done(grandparent.id));
          }
        }

        return events;
      })
    );

    transition.exitSet.sort((a, b) => b.order - a.order);
    transition.entrySet.sort((a, b) => a.order - b.order);

    const entryStates = new Set(transition.entrySet);
    const exitStates = new Set(transition.exitSet);

    const [entryActions, exitActions] = [
      flatten(
        Array.from(entryStates).map((stateNode) => {
          return [
            ...stateNode.activities.map((activity) => start(activity)),
            ...stateNode.onEntry
          ];
        })
      ).concat(doneEvents.map(raise) as Array<ActionObject<TContext, TEvent>>),
      flatten(
        Array.from(exitStates).map((stateNode) => [
          ...stateNode.onExit,
          ...stateNode.activities.map((activity) => stop(activity))
        ])
      )
    ];

    const actions = toActionObjects(
      exitActions.concat(transition.actions).concat(entryActions),
      this.machine.options.actions as any
    ) as Array<ActionObject<TContext, TEvent>>;

    return actions;
  }

  /**
   * Determines the next state given the current `state` and sent `event`.
   *
   * @param state The current State instance or state value
   * @param event The event that was sent at the current state
   * @param context The current context (extended state) of the current state
   */
  public transition(
    state:
      | StateValue
      | State<TContext, TEvent, any, TTypestate, TResolvedTypesMeta> = this
      .initialState,
    event: Event<TEvent> | SCXML.Event<TEvent>,
    context?: TContext
  ): State<TContext, TEvent, TStateSchema, TTypestate, TResolvedTypesMeta> {
    const _event = toSCXMLEvent(event);
    let currentState: State<
      TContext,
      TEvent,
      any,
      TTypestate,
      TResolvedTypesMeta
    >;

    if (state instanceof State) {
      currentState =
        context === undefined
          ? state
          : this.resolveState(State.from(state, context));
    } else {
      const resolvedStateValue = isString(state)
        ? this.resolve(pathToStateValue(this.getResolvedPath(state)))
        : this.resolve(state);
      const resolvedContext = context ?? this.machine.context;

      currentState = this.resolveState(
        State.from<TContext, TEvent>(resolvedStateValue, resolvedContext)
      );
    }

    if (!IS_PRODUCTION && _event.name === WILDCARD) {
      throw new Error(`An event cannot have the wildcard type ('${WILDCARD}')`);
    }

    if (this.strict) {
      if (!this.events.includes(_event.name) && !isBuiltInEvent(_event.name)) {
        throw new Error(
          `Machine '${this.id}' does not accept event '${_event.name}'`
        );
      }
    }

    const stateTransition = this._transition(
      currentState.value,
      currentState,
      _event
    ) || {
      transitions: [],
      configuration: [],
      entrySet: [],
      exitSet: [],
      source: currentState,
      actions: []
    };

    const prevConfig = getConfiguration(
      [],
      this.getStateNodes(currentState.value)
    );
    const resolvedConfig = stateTransition.configuration.length
      ? getConfiguration(prevConfig, stateTransition.configuration)
      : prevConfig;

    stateTransition.configuration = [...resolvedConfig];

    return this.resolveTransition(
      stateTransition,
      currentState,
      currentState.context,
      _event
    );
  }

  private resolveRaisedTransition(
    state: State<
      TContext,
      TEvent,
      TStateSchema,
      TTypestate,
      TResolvedTypesMeta
    >,
    _event: SCXML.Event<TEvent> | NullEvent,
    originalEvent: SCXML.Event<TEvent>
  ): State<TContext, TEvent, TStateSchema, TTypestate, TResolvedTypesMeta> {
    const currentActions = state.actions;

    state = this.transition(state, _event as SCXML.Event<TEvent>);
    // Save original event to state
    // TODO: this should be the raised event! Delete in V5 (breaking)
    state._event = originalEvent;
    state.event = originalEvent.data;

    state.actions.unshift(...currentActions);
    return state;
  }

  private resolveTransition(
    stateTransition: StateTransition<TContext, TEvent>,
    currentState: State<TContext, TEvent, any, any, any> | undefined,
    context: TContext,
    _event: SCXML.Event<TEvent> = initEvent as SCXML.Event<TEvent>
  ): State<TContext, TEvent, TStateSchema, TTypestate, TResolvedTypesMeta> {
    const { configuration } = stateTransition;
    // Transition will "apply" if:
    // - this is the initial state (there is no current state)
    // - OR there are transitions
    const willTransition =
      !currentState || stateTransition.transitions.length > 0;
    const resolvedStateValue = willTransition
      ? getValue(this.machine, configuration)
      : undefined;
    const historyValue = currentState
      ? currentState.historyValue
        ? currentState.historyValue
        : stateTransition.source
        ? (this.machine.historyValue(currentState.value) as HistoryValue)
        : undefined
      : undefined;
    const actions = this.getActions(
      stateTransition,
      context,
      _event,
      currentState
    );
    const activities = currentState ? { ...currentState.activities } : {};
    for (const action of actions) {
      if (action.type === actionTypes.start) {
        activities[
          action.activity!.id || action.activity!.type
        ] = action as ActivityDefinition<TContext, TEvent>;
      } else if (action.type === actionTypes.stop) {
        activities[action.activity!.id || action.activity!.type] = false;
      }
    }

    const [resolvedActions, updatedContext] = resolveActions(
      this,
      currentState,
      context,
      _event,
      actions,
      this.machine.config.preserveActionOrder
    );

    const [raisedEvents, nonRaisedActions] = partition(
      resolvedActions,
      (
        action
      ): action is
        | RaiseActionObject<TEvent>
        | SendActionObject<TContext, TEvent, TEvent> =>
        action.type === actionTypes.raise ||
        (action.type === actionTypes.send &&
          (action as SendActionObject<TContext, TEvent>).to ===
            SpecialTargets.Internal)
    );

    const invokeActions = resolvedActions.filter((action) => {
      return (
        action.type === actionTypes.start &&
        (action as ActivityActionObject<TContext, TEvent>).activity?.type ===
          actionTypes.invoke
      );
    }) as Array<InvokeActionObject<TContext, TEvent>>;

    const children = invokeActions.reduce(
      (acc, action) => {
        acc[action.activity.id] = createInvocableActor(
          action.activity,
          this.machine as any,
          updatedContext,
          _event
        );

        return acc;
      },
      currentState
        ? { ...currentState.children }
        : ({} as Record<string, ActorRef<any>>)
    );

    const resolvedConfiguration = willTransition
      ? stateTransition.configuration
      : currentState
      ? currentState.configuration
      : [];

    const isDone = isInFinalState(resolvedConfiguration, this);

    const nextState = new State<
      TContext,
      TEvent,
      TStateSchema,
      TTypestate,
      TResolvedTypesMeta
    >({
      value: resolvedStateValue || currentState!.value,
      context: updatedContext,
      _event,
      // Persist _sessionid between states
      _sessionid: currentState ? currentState._sessionid : null,
      historyValue: resolvedStateValue
        ? historyValue
          ? updateHistoryValue(historyValue, resolvedStateValue)
          : undefined
        : currentState
        ? currentState.historyValue
        : undefined,
      history:
        !resolvedStateValue || stateTransition.source
          ? currentState
          : undefined,
      actions: resolvedStateValue ? nonRaisedActions : ([] as any[]),
      activities: resolvedStateValue
        ? activities
        : currentState
        ? currentState.activities
        : {},
      events: [],
      configuration: resolvedConfiguration,
      transitions: stateTransition.transitions,
      children,
      done: isDone,
      tags: currentState?.tags,
      machine: this as any
    });

    const didUpdateContext = context !== updatedContext;

    nextState.changed = _event.name === actionTypes.update || didUpdateContext;

    // Dispose of penultimate histories to prevent memory leaks
    const { history } = nextState;
    if (history) {
      delete history.history;
    }

    // There are transient transitions if the machine is not in a final state
    // and if some of the state nodes have transient ("always") transitions.
    const isTransient =
      !isDone &&
      (this._transient ||
        configuration.some((stateNode) => {
          return stateNode._transient;
        }));

    // If there are no enabled transitions, check if there are transient transitions.
    // If there are transient transitions, continue checking for more transitions
    // because an transient transition should be triggered even if there are no
    // enabled transitions.
    //
    // If we're already working on an transient transition (by checking
    // if the event is a NULL_EVENT), then stop to prevent an infinite loop.
    //
    // Otherwise, if there are no enabled nor transient transitions, we are done.
    if (!willTransition && (!isTransient || _event.name === NULL_EVENT)) {
      return nextState;
    }

    let maybeNextState = nextState;

    if (!isDone) {
      if (isTransient) {
        maybeNextState = this.resolveRaisedTransition(
          maybeNextState,
          {
            type: actionTypes.nullEvent
          },
          _event
        );
      }

      while (raisedEvents.length) {
        const raisedEvent = raisedEvents.shift()!;
        maybeNextState = this.resolveRaisedTransition(
          maybeNextState,
          raisedEvent._event,
          _event
        );
      }
    }

    // Detect if state changed
    const changed =
      maybeNextState.changed ||
      (history
        ? !!maybeNextState.actions.length ||
          didUpdateContext ||
          typeof history.value !== typeof maybeNextState.value ||
          !stateValuesEqual(maybeNextState.value, history.value)
        : undefined);

    maybeNextState.changed = changed;

    // Preserve original history after raised events
    maybeNextState.history = history;

    maybeNextState.tags = getTagsFromConfiguration(
      maybeNextState.configuration
    );

    return maybeNextState;
  }

  /**
   * Returns the child state node from its relative `stateKey`, or throws.
   */
  public getStateNode(
    stateKey: string
  ): StateNode<
    TContext,
    any,
    TEvent,
    TTypestate,
    TServiceMap,
    TResolvedTypesMeta
  > {
    if (isStateId(stateKey)) {
      return this.machine.getStateNodeById(stateKey) as any;
    }

    if (!this.states) {
      throw new Error(
        `Unable to retrieve child state '${stateKey}' from '${this.id}'; no child states exist.`
      );
    }

    const result = this.states[stateKey];
    if (!result) {
      throw new Error(
        `Child state '${stateKey}' does not exist on '${this.id}'`
      );
    }

    return result;
  }

  /**
   * Returns the state node with the given `stateId`, or throws.
   *
   * @param stateId The state ID. The prefix "#" is removed.
   */
  public getStateNodeById(
    stateId: string
  ): StateNode<TContext, any, TEvent, any, TServiceMap, TResolvedTypesMeta> {
    const resolvedStateId = isStateId(stateId)
      ? stateId.slice(STATE_IDENTIFIER.length)
      : stateId;

    if (resolvedStateId === this.id) {
      return this;
    }

    const stateNode = this.machine.idMap[resolvedStateId];

    if (!stateNode) {
      throw new Error(
        `Child state node '#${resolvedStateId}' does not exist on machine '${this.id}'`
      );
    }

    return stateNode;
  }

  /**
   * Returns the relative state node from the given `statePath`, or throws.
   *
   * @param statePath The string or string array relative path to the state node.
   */
  public getStateNodeByPath(
    statePath: string | string[]
  ): StateNode<TContext, any, TEvent, any, any, any> {
    if (typeof statePath === 'string' && isStateId(statePath)) {
      try {
        return this.getStateNodeById(statePath.slice(1));
      } catch (e) {
        // try individual paths
        // throw e;
      }
    }

    const arrayStatePath = toStatePath(statePath, this.delimiter).slice();
    let currentStateNode: StateNode<
      TContext,
      any,
      TEvent,
      any,
      any,
      any
    > = this;
    while (arrayStatePath.length) {
      const key = arrayStatePath.shift()!;

      if (!key.length) {
        break;
      }

      currentStateNode = currentStateNode.getStateNode(key);
    }

    return currentStateNode;
  }

  /**
   * Resolves a partial state value with its full representation in this machine.
   *
   * @param stateValue The partial state value to resolve.
   */
  public resolve(stateValue: StateValue): StateValue {
    if (!stateValue) {
      return this.initialStateValue || EMPTY_OBJECT; // TODO: type-specific properties
    }

    switch (this.type) {
      case 'parallel':
        return mapValues(
          this.initialStateValue as Record<string, StateValue>,
          (subStateValue, subStateKey) => {
            return subStateValue
              ? this.getStateNode(subStateKey).resolve(
                  stateValue[subStateKey] || subStateValue
                )
              : EMPTY_OBJECT;
          }
        );

      case 'compound':
        if (isString(stateValue)) {
          const subStateNode = this.getStateNode(stateValue);

          if (
            subStateNode.type === 'parallel' ||
            subStateNode.type === 'compound'
          ) {
            return { [stateValue]: subStateNode.initialStateValue! };
          }

          return stateValue;
        }
        if (!keys(stateValue).length) {
          return this.initialStateValue || {};
        }

        return mapValues(stateValue, (subStateValue, subStateKey) => {
          return subStateValue
            ? this.getStateNode(subStateKey as string).resolve(subStateValue)
            : EMPTY_OBJECT;
        });

      default:
        return stateValue || EMPTY_OBJECT;
    }
  }

  private getResolvedPath(stateIdentifier: string): string[] {
    if (isStateId(stateIdentifier)) {
      const stateNode = this.machine.idMap[
        stateIdentifier.slice(STATE_IDENTIFIER.length)
      ];

      if (!stateNode) {
        throw new Error(`Unable to find state node '${stateIdentifier}'`);
      }

      return stateNode.path;
    }

    return toStatePath(stateIdentifier, this.delimiter);
  }
  private get initialStateValue(): StateValue | undefined {
    if (this.__cache.initialStateValue) {
      return this.__cache.initialStateValue;
    }

    let initialStateValue: StateValue | undefined;

    if (this.type === 'parallel') {
      initialStateValue = mapFilterValues(
        this.states as Record<string, StateNode<TContext, any, TEvent>>,
        (state) => state.initialStateValue || EMPTY_OBJECT,
        (stateNode) => !(stateNode.type === 'history')
      );
    } else if (this.initial !== undefined) {
      if (!this.states[this.initial]) {
        throw new Error(
          `Initial state '${this.initial}' not found on '${this.key}'`
        );
      }

      initialStateValue = (isLeafNode(this.states[this.initial])
        ? this.initial
        : {
            [this.initial]: this.states[this.initial].initialStateValue
          }) as StateValue;
    } else {
      // The finite state value of a machine without child states is just an empty object
      initialStateValue = {};
    }

    this.__cache.initialStateValue = initialStateValue;

    return this.__cache.initialStateValue;
  }

  public getInitialState(
    stateValue: StateValue,
    context?: TContext
  ): State<TContext, TEvent, TStateSchema, TTypestate, TResolvedTypesMeta> {
    const configuration = this.getStateNodes(stateValue);

    return this.resolveTransition(
      {
        configuration,
        entrySet: configuration,
        exitSet: [],
        transitions: [],
        source: undefined,
        actions: []
      },
      undefined,
      context ?? this.machine.context,
      undefined
    );
  }

  /**
   * The initial State instance, which includes all actions to be executed from
   * entering the initial state.
   */
  public get initialState(): State<
    TContext,
    TEvent,
    TStateSchema,
    TTypestate,
    TResolvedTypesMeta
  > {
    this._init(); // TODO: this should be in the constructor (see note in constructor)
    const { initialStateValue } = this;

    if (!initialStateValue) {
      throw new Error(
        `Cannot retrieve initial state from simple state '${this.id}'.`
      );
    }

    return this.getInitialState(initialStateValue);
  }

  /**
   * The target state value of the history state node, if it exists. This represents the
   * default state value to transition to if no history value exists yet.
   */
  public get target(): StateValue | undefined {
    let target;
    if (this.type === 'history') {
      const historyConfig = this.config as HistoryStateNodeConfig<
        TContext,
        TEvent
      >;
      if (isString(historyConfig.target)) {
        target = isStateId(historyConfig.target)
          ? pathToStateValue(
              this.machine
                .getStateNodeById(historyConfig.target)
                .path.slice(this.path.length - 1)
            )
          : historyConfig.target;
      } else {
        target = historyConfig.target;
      }
    }

    return target;
  }

  /**
   * Returns the leaf nodes from a state path relative to this state node.
   *
   * @param relativeStateId The relative state path to retrieve the state nodes
   * @param history The previous state to retrieve history
   * @param resolve Whether state nodes should resolve to initial child state nodes
   */
  public getRelativeStateNodes(
    relativeStateId: StateNode<TContext, any, TEvent>,
    historyValue?: HistoryValue,
    resolve: boolean = true
  ): Array<StateNode<TContext, any, TEvent>> {
    return resolve
      ? relativeStateId.type === 'history'
        ? relativeStateId.resolveHistory(historyValue)
        : relativeStateId.initialStateNodes
      : [relativeStateId];
  }
  public get initialStateNodes(): Array<
    StateNode<TContext, any, TEvent, any, any, any>
  > {
    if (isLeafNode(this)) {
      return [this];
    }

    // Case when state node is compound but no initial state is defined
    if (this.type === 'compound' && !this.initial) {
      if (!IS_PRODUCTION) {
        warn(false, `Compound state node '${this.id}' has no initial state.`);
      }
      return [this];
    }

    const initialStateNodePaths = toStatePaths(this.initialStateValue!);
    return flatten(
      initialStateNodePaths.map((initialPath) =>
        this.getFromRelativePath(initialPath)
      )
    );
  }
  /**
   * Retrieves state nodes from a relative path to this state node.
   *
   * @param relativePath The relative path from this state node
   * @param historyValue
   */
  public getFromRelativePath(
    relativePath: string[]
  ): Array<StateNode<TContext, any, TEvent, any, any, any>> {
    if (!relativePath.length) {
      return [this];
    }

    const [stateKey, ...childStatePath] = relativePath;

    if (!this.states) {
      throw new Error(
        `Cannot retrieve subPath '${stateKey}' from node with no states`
      );
    }

    const childStateNode = this.getStateNode(stateKey);

    if (childStateNode.type === 'history') {
      return childStateNode.resolveHistory();
    }

    if (!this.states[stateKey]) {
      throw new Error(
        `Child state '${stateKey}' does not exist on '${this.id}'`
      );
    }

    return this.states[stateKey].getFromRelativePath(childStatePath);
  }

  private historyValue(
    relativeStateValue?: StateValue | undefined
  ): HistoryValue | undefined {
    if (!keys(this.states).length) {
      return undefined;
    }

    return {
      current: relativeStateValue || this.initialStateValue,
      states: mapFilterValues<
        StateNode<TContext, any, TEvent>,
        HistoryValue | undefined
      >(
        this.states,
        (stateNode, key) => {
          if (!relativeStateValue) {
            return stateNode.historyValue();
          }

          const subStateValue = isString(relativeStateValue)
            ? undefined
            : relativeStateValue[key];

          return stateNode.historyValue(
            subStateValue || stateNode.initialStateValue
          );
        },
        (stateNode) => !stateNode.history
      )
    };
  }
  /**
   * Resolves to the historical value(s) of the parent state node,
   * represented by state nodes.
   *
   * @param historyValue
   */
  private resolveHistory(
    historyValue?: HistoryValue
  ): Array<StateNode<TContext, any, TEvent, any, any, any>> {
    if (this.type !== 'history') {
      return [this];
    }

    const parent = this.parent!;

    if (!historyValue) {
      const historyTarget = this.target;
      return historyTarget
        ? flatten(
            toStatePaths(historyTarget).map((relativeChildPath) =>
              parent.getFromRelativePath(relativeChildPath)
            )
          )
        : parent.initialStateNodes;
    }

    const subHistoryValue = nestedPath<HistoryValue>(
      parent.path,
      'states'
    )(historyValue).current;

    if (isString(subHistoryValue)) {
      return [parent.getStateNode(subHistoryValue)];
    }

    return flatten(
      toStatePaths(subHistoryValue!).map((subStatePath) => {
        return this.history === 'deep'
          ? parent.getFromRelativePath(subStatePath)
          : [parent.states[subStatePath[0]]];
      })
    );
  }

  /**
   * All the state node IDs of this state node and its descendant state nodes.
   */
  public get stateIds(): string[] {
    const childStateIds = flatten(
      keys(this.states).map((stateKey) => {
        return this.states[stateKey].stateIds;
      })
    );
    return [this.id].concat(childStateIds);
  }

  /**
   * All the event types accepted by this state node and its descendants.
   */
  public get events(): Array<TEvent['type']> {
    if (this.__cache.events) {
      return this.__cache.events;
    }
    const { states } = this;
    const events = new Set(this.ownEvents);

    if (states) {
      for (const stateId of keys(states)) {
        const state = states[stateId];
        if (state.states) {
          for (const event of state.events) {
            events.add(`${event}`);
          }
        }
      }
    }

    return (this.__cache.events = Array.from(events));
  }

  /**
   * All the events that have transitions directly from this state node.
   *
   * Excludes any inert events.
   */
  public get ownEvents(): Array<TEvent['type']> {
    const events = new Set(
      this.transitions
        .filter((transition) => {
          return !(
            !transition.target &&
            !transition.actions.length &&
            transition.internal
          );
        })
        .map((transition) => transition.eventType)
    );

    return Array.from(events);
  }
  private resolveTarget(
    _target: Array<string | StateNode<TContext, any, TEvent>> | undefined
  ): Array<StateNode<TContext, any, TEvent>> | undefined {
    if (_target === undefined) {
      // an undefined target signals that the state node should not transition from that state when receiving that event
      return undefined;
    }

    return _target.map((target) => {
      if (!isString(target)) {
        return target;
      }

      const isInternalTarget = target[0] === this.delimiter;

      // If internal target is defined on machine,
      // do not include machine key on target
      if (isInternalTarget && !this.parent) {
        return this.getStateNodeByPath(target.slice(1));
      }

      const resolvedTarget = isInternalTarget ? this.key + target : target;

      if (this.parent) {
        try {
          const targetStateNode = this.parent.getStateNodeByPath(
            resolvedTarget
          );
          return targetStateNode;
        } catch (err) {
          throw new Error(
            `Invalid transition definition for state node '${this.id}':\n${err.message}`
          );
        }
      } else {
        return this.getStateNodeByPath(resolvedTarget);
      }
    });
  }

  private formatTransition(
    transitionConfig: TransitionConfig<TContext, TEvent> & {
      event: TEvent['type'] | NullEvent['type'] | '*';
    }
  ): TransitionDefinition<TContext, TEvent> {
    const normalizedTarget = normalizeTarget(transitionConfig.target);
    const internal =
      'internal' in transitionConfig
        ? transitionConfig.internal
        : normalizedTarget
        ? normalizedTarget.some(
            (_target) => isString(_target) && _target[0] === this.delimiter
          )
        : true;
    const { guards } = this.machine.options;

    const target = this.resolveTarget(normalizedTarget);

    const transition = {
      ...transitionConfig,
      actions: toActionObjects(toArray(transitionConfig.actions)),
      cond: toGuard(transitionConfig.cond, guards as any),
      target,
      source: this as any,
      internal,
      eventType: transitionConfig.event,
      toJSON: () => ({
        ...transition,
        target: transition.target
          ? transition.target.map((t) => `#${t.id}`)
          : undefined,
        source: `#${this.id}`
      })
    };

    return transition;
  }
  private formatTransitions(): Array<TransitionDefinition<TContext, TEvent>> {
    let onConfig: Array<
      TransitionConfig<TContext, EventObject> & {
        event: string;
      }
    >;

    if (!this.config.on) {
      onConfig = [];
    } else if (Array.isArray(this.config.on)) {
      onConfig = this.config.on;
    } else {
      const {
        [WILDCARD]: wildcardConfigs = [],
        ...strictTransitionConfigs
      } = this.config.on;

      onConfig = flatten(
        keys(strictTransitionConfigs)
          .map((key) => {
            if (!IS_PRODUCTION && key === NULL_EVENT) {
              warn(
                false,
                `Empty string transition configs (e.g., \`{ on: { '': ... }}\`) for transient transitions are deprecated. Specify the transition in the \`{ always: ... }\` property instead. ` +
                  `Please check the \`on\` configuration for "#${this.id}".`
              );
            }
            const transitionConfigArray = toTransitionConfigArray<
              TContext,
              EventObject
            >(key, strictTransitionConfigs[key as string]);
            if (!IS_PRODUCTION) {
              validateArrayifiedTransitions(this, key, transitionConfigArray);
            }
            return transitionConfigArray;
          })
          .concat(
            toTransitionConfigArray(
              WILDCARD,
              wildcardConfigs as SingleOrArray<
                TransitionConfig<TContext, EventObject> & {
                  event: '*';
                }
              >
            )
          )
      );
    }

    const eventlessConfig = this.config.always
      ? toTransitionConfigArray('', this.config.always)
      : [];

    const doneConfig = this.config.onDone
      ? toTransitionConfigArray(String(done(this.id)), this.config.onDone)
      : [];

    if (!IS_PRODUCTION) {
      warn(
        !(this.config.onDone && !this.parent),
        `Root nodes cannot have an ".onDone" transition. Please check the config of "${this.id}".`
      );
    }

    const invokeConfig = flatten(
      this.invoke.map((invokeDef) => {
        const settleTransitions: any[] = [];
        if (invokeDef.onDone) {
          settleTransitions.push(
            ...toTransitionConfigArray(
              String(doneInvoke(invokeDef.id)),
              invokeDef.onDone
            )
          );
        }
        if (invokeDef.onError) {
          settleTransitions.push(
            ...toTransitionConfigArray(
              String(error(invokeDef.id)),
              invokeDef.onError
            )
          );
        }
        return settleTransitions;
      })
    );

    const delayedTransitions = this.after;

    const formattedTransitions = flatten(
      [...doneConfig, ...invokeConfig, ...onConfig, ...eventlessConfig].map(
        (
          transitionConfig: TransitionConfig<TContext, TEvent> & {
            event: TEvent['type'] | NullEvent['type'] | '*';
          }
        ) =>
          toArray(transitionConfig).map((transition) =>
            this.formatTransition(transition)
          )
      )
    );

    for (const delayedTransition of delayedTransitions) {
      formattedTransitions.push(delayedTransition as any);
    }

    return formattedTransitions;
  }
}

export { StateNode };<|MERGE_RESOLUTION|>--- conflicted
+++ resolved
@@ -69,7 +69,8 @@
   ActorRef,
   StateMachine,
   InternalMachineOptions,
-  ServiceMap
+  ServiceMap,
+  StateConfig
 } from './types';
 import { matchesState } from './utils';
 import { isStateConfig, State, stateValuesEqual } from './State';
@@ -104,11 +105,7 @@
 } from './stateUtils';
 import { createInvocableActor } from './Actor';
 import { toInvokeDefinition } from './invokeUtils';
-<<<<<<< HEAD
-import { StateConfig } from '.';
-=======
 import { TypegenDisabled } from './typegenTypes';
->>>>>>> a3914558
 
 const NULL_EVENT = '';
 const STATE_IDENTIFIER = '#';
@@ -752,9 +749,8 @@
    * @param state The state to resolve
    */
   public resolveState(
-<<<<<<< HEAD
     state: State<TContext, TEvent, any, any> | StateConfig<TContext, TEvent>
-  ): State<TContext, TEvent, TStateSchema, TTypestate> {
+  ): State<TContext, TEvent, TStateSchema, TTypestate, TResolvedTypesMeta> {
     const stateFromConfig =
       state instanceof State
         ? state
@@ -766,10 +762,6 @@
       throw new Error(`Cannot resolve state: invalid state object`);
     }
 
-=======
-    state: State<TContext, TEvent, any, any, TResolvedTypesMeta>
-  ): State<TContext, TEvent, TStateSchema, TTypestate, TResolvedTypesMeta> {
->>>>>>> a3914558
     const configuration = Array.from(
       getConfiguration([], this.getStateNodes(stateFromConfig.value))
     );
@@ -992,7 +984,7 @@
 
     const nodes: Array<StateNode<TContext, any, TEvent, any, any, any>> = [];
     let marker:
-      | StateNode<TContext, any, TEvent, any>
+      | StateNode<TContext, any, TEvent, any, any>
       | undefined = childStateNode;
 
     while (marker && marker !== this) {
