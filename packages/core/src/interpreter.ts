import {
  Event,
  EventObject,
  CancelActionObject,
  DefaultContext,
  ActionObject,
  StateSchema,
  SpecialTargets,
  ActionTypes,
  SendActionObject,
  StateValue,
  InterpreterOptions,
  SingleOrArray,
  DoneEvent,
  Subscription,
  MachineOptions,
  ActionFunctionMap,
  SCXML,
  Observer,
  Typestate,
  InvokeActionObject,
  AnyEventObject,
  ActorRef,
  SCXMLErrorEvent
} from './types';
import { State, bindActionToState, isState } from './State';
import * as actionTypes from './actionTypes';
import { doneInvoke, error, getActionFunction, initEvent } from './actions';
import { IS_PRODUCTION } from './environment';
import {
  mapContext,
  warn,
  keys,
  isArray,
  isFunction,
  toSCXMLEvent,
  symbolObservable,
  isSCXMLErrorEvent
} from './utils';
import { Scheduler } from './scheduler';
import { isActorRef, fromService } from './Actor';
import { isInFinalState } from './stateUtils';
import { registry } from './registry';
import { MachineNode } from './MachineNode';
import { devToolsAdapter } from './dev';
import { createActorRefFromInvokeAction } from './invoke';

export type StateListener<
  TContext,
  TEvent extends EventObject,
  TStateSchema extends StateSchema<TContext> = any,
  TTypestate extends Typestate<TContext> = { value: any; context: TContext }
> = (
  state: State<TContext, TEvent, TStateSchema, TTypestate>,
  event: TEvent
) => void;

export type EventListener<TEvent extends EventObject = EventObject> = (
  event: TEvent
) => void;

export type Listener = () => void;
export type ErrorListener = (error: any) => void;

export interface Clock {
  setTimeout(fn: (...args: any[]) => void, timeout: number): any;
  clearTimeout(id: any): void;
}

enum InterpreterStatus {
  NotStarted,
  Running,
  Stopped
}

const defaultOptions: InterpreterOptions = ((global) => ({
  deferEvents: true,
  clock: {
    setTimeout: (fn, ms) => {
      return global.setTimeout.call(null, fn, ms);
    },
    clearTimeout: (id) => {
      return global.clearTimeout.call(null, id);
    }
  },
  logger: global.console.log.bind(console),
  devTools: false
}))(typeof window === 'undefined' ? global : window);

export class Interpreter<
  TContext,
  TEvent extends EventObject = EventObject,
<<<<<<< HEAD
  TStateSchema extends StateSchema = any,
  TTypestate extends Typestate<TContext> = any
> {
=======
  TTypestate extends Typestate<TContext> = { value: any; context: TContext }
> implements Actor<State<TContext, TEvent, TStateSchema, TTypestate>, TEvent> {
  /**
   * The default interpreter options:
   *
   * - `clock` uses the global `setTimeout` and `clearTimeout` functions
   * - `logger` uses the global `console.log()` method
   */
  public static defaultOptions: InterpreterOptions = ((global) => ({
    execute: true,
    deferEvents: true,
    clock: {
      setTimeout: (fn, ms) => {
        return global.setTimeout.call(null, fn, ms);
      },
      clearTimeout: (id) => {
        return global.clearTimeout.call(null, id);
      }
    },
    logger: global.console.log.bind(console),
    devTools: false
  }))(typeof window === 'undefined' ? global : window);
>>>>>>> 4c3a274a
  /**
   * The current state of the interpreted machine.
   */
  private _state?: State<TContext, TEvent, TStateSchema, TTypestate>;
  private _initialState?: State<TContext, TEvent, TStateSchema, TTypestate>;
  /**
   * The clock that is responsible for setting and clearing timeouts, such as delayed events and transitions.
   */
  public clock: Clock;
  public options: Readonly<InterpreterOptions>;

  private scheduler: Scheduler = new Scheduler();
  private delayedEventsMap: Record<string, number> = {};
  private listeners: Set<
    StateListener<TContext, TEvent, TStateSchema, TTypestate>
  > = new Set();
  private stopListeners: Set<Listener> = new Set();
  private errorListeners: Set<ErrorListener> = new Set();
  private doneListeners: Set<EventListener> = new Set();
  private logger: (...args: any[]) => void;
  /**
   * Whether the service is started.
   */
  private _status: InterpreterStatus = InterpreterStatus.NotStarted;

  // Actor Ref
  public parent?: ActorRef<any>;
  public id: string;
  public ref: ActorRef<TEvent>;

  /**
   * The globally unique process ID for this invocation.
   */
  public sessionId: string;
  public children: Map<string | number, ActorRef<any>> = new Map();
  private forwardTo: Set<string> = new Set();

  /**
   * Creates a new Interpreter instance (i.e., service) for the given machine with the provided options, if any.
   *
   * @param machine The machine to be interpreted
   * @param options Interpreter options
   */
  constructor(
    public machine: MachineNode<TContext, TEvent, TStateSchema, TTypestate>,
    options?: Partial<InterpreterOptions>
  ) {
    const resolvedOptions: InterpreterOptions = {
      ...defaultOptions,
      ...options
    };

    const { clock, logger, parent, id } = resolvedOptions;

    const resolvedId = id !== undefined ? id : machine.id;

    this.id = resolvedId;
    this.logger = logger;
    this.clock = clock;
    this.parent = parent;

    this.options = resolvedOptions;

    this.scheduler = new Scheduler({
      deferEvents: this.options.deferEvents
    });

    this.ref = fromService(this, resolvedId);

    this.sessionId = this.ref.name;
  }

  public get initialized() {
    return this._status === InterpreterStatus.Running;
  }

  public get initialState(): State<TContext, TEvent, TStateSchema, TTypestate> {
    return (
      this._initialState ||
      ((this._initialState = this.machine.getInitialState(this.ref)),
      this._initialState)
    );
  }

  public get state(): State<TContext, TEvent, TStateSchema, TTypestate> {
    return this._state!;
  }

  /**
   * Executes the actions of the given state, with that state's `context` and `event`.
   *
   * @param state The state whose actions will be executed
   * @param actionsConfig The action implementations to use
   */
  public execute(
    state: State<TContext, TEvent, TStateSchema, TTypestate>,
    actionsConfig?: MachineOptions<TContext, TEvent>['actions']
  ): void {
    for (const action of state.actions) {
      this.exec(action, state, actionsConfig);
    }
  }

  private update(
    state: State<TContext, TEvent, TStateSchema, TTypestate>,
    _event: SCXML.Event<TEvent>
  ): void {
    // Attach session ID to state
    state._sessionid = this.sessionId;

    // Update state
    this._state = state;

    // Execute actions
    this.execute(this.state);

    for (const listener of this.listeners) {
      listener(state, state.event);
    }

    const isDone = isInFinalState(state.configuration || [], this.machine);

    if (this.state.configuration && isDone) {
      // get final child state node
      const finalChildStateNode = state.configuration.find(
        (stateNode) =>
          stateNode.type === 'final' && stateNode.parent === this.machine
      );

      const doneData =
        finalChildStateNode && finalChildStateNode.doneData
          ? mapContext(finalChildStateNode.doneData, state.context, _event)
          : undefined;

      for (const listener of this.doneListeners) {
        listener(doneInvoke(this.id, doneData));
      }
      this.stop();
    }
  }
  /*
   * Adds a listener that is notified whenever a state transition happens. The listener is called with
   * the next state and the event object that caused the state transition.
   *
   * @param listener The state listener
   */
  public onTransition(
    listener: StateListener<TContext, TEvent, TStateSchema, TTypestate>
  ): this {
    this.listeners.add(listener);

    // Send current state to listener
    if (this._status === InterpreterStatus.Running) {
      listener(this.state, this.state.event);
    }

    return this;
  }

  public subscribe(
    observer: Observer<State<TContext, TEvent, any, TTypestate>>
  ): Subscription;
  public subscribe(
    nextListener?: (state: State<TContext, TEvent, any, TTypestate>) => void,
    errorListener?: (error: any) => void,
    completeListener?: () => void
  ): Subscription;
  public subscribe(
    nextListenerOrObserver?:
      | ((state: State<TContext, TEvent, any, TTypestate>) => void)
      | Observer<State<TContext, TEvent, any, TTypestate>>,
<<<<<<< HEAD
    // @ts-ignore
    errorListener?: (error: Error) => void,
=======
    _?: (error: any) => void, // TODO: error listener
>>>>>>> 4c3a274a
    completeListener?: () => void
  ): Subscription {
    if (!nextListenerOrObserver) {
      return { unsubscribe: () => void 0 };
    }

    let listener: (state: State<TContext, TEvent, any, TTypestate>) => void;
    let resolvedCompleteListener = completeListener;

    if (typeof nextListenerOrObserver === 'function') {
      listener = nextListenerOrObserver;
    } else {
      listener = nextListenerOrObserver.next?.bind(nextListenerOrObserver);
      resolvedCompleteListener = nextListenerOrObserver.complete?.bind(
        nextListenerOrObserver
      );
    }

    if (listener) {
      this.listeners.add(listener);
    }

    if (errorListener) {
      this.onError(errorListener);
    }

    // Send current state to listener
    if (this._status === InterpreterStatus.Running) {
      listener(this.state);
    }

    if (resolvedCompleteListener) {
      this.onDone(resolvedCompleteListener);
    }

    return {
      unsubscribe: () => {
        listener && this.off(listener);
        resolvedCompleteListener && this.off(resolvedCompleteListener);
        errorListener && this.off(errorListener);
      }
    };
  }

  /**
<<<<<<< HEAD
=======
   * Adds an event listener that is notified whenever an event is sent to the running interpreter.
   * @param listener The event listener
   */
  public onEvent(
    listener: EventListener
  ): Interpreter<TContext, TStateSchema, TEvent, TTypestate> {
    this.eventListeners.add(listener);
    return this;
  }
  /**
   * Adds an event listener that is notified whenever a `send` event occurs.
   * @param listener The event listener
   */
  public onSend(
    listener: EventListener
  ): Interpreter<TContext, TStateSchema, TEvent, TTypestate> {
    this.sendListeners.add(listener);
    return this;
  }
  /**
   * Adds a context listener that is notified whenever the state context changes.
   * @param listener The context listener
   */
  public onChange(
    listener: ContextListener<TContext>
  ): Interpreter<TContext, TStateSchema, TEvent, TTypestate> {
    this.contextListeners.add(listener);
    return this;
  }
  /**
>>>>>>> 4c3a274a
   * Adds a listener that is notified when the machine is stopped.
   *
   * @param listener The listener
   */
  public onStop(
    listener: Listener
<<<<<<< HEAD
  ): Interpreter<TContext, TEvent, TStateSchema> {
=======
  ): Interpreter<TContext, TStateSchema, TEvent, TTypestate> {
>>>>>>> 4c3a274a
    this.stopListeners.add(listener);
    return this;
  }

  /**
   * Adds an error listener that is notified with an `Error` whenever an
   * error occurs during execution.
   *
   * @param listener The error listener
   */
  public onError(
    listener: ErrorListener
  ): Interpreter<TContext, TEvent, TStateSchema> {
    this.errorListeners.add(listener);
    return this;
  }

  private handleErrorEvent(errorEvent: SCXMLErrorEvent): void {
    if (this.errorListeners.size > 0) {
      this.errorListeners.forEach((listener) => {
        listener(errorEvent.data.data);
      });
    } else {
      throw errorEvent.data.data;
    }
  }

  /**
   * Adds a state listener that is notified when the statechart has reached its final state.
   * @param listener The state listener
   */
  public onDone(
    listener: EventListener<DoneEvent>
<<<<<<< HEAD
  ): Interpreter<TContext, TEvent, TStateSchema> {
=======
  ): Interpreter<TContext, TStateSchema, TEvent, TTypestate> {
>>>>>>> 4c3a274a
    this.doneListeners.add(listener);
    return this;
  }

  /**
   * Removes a listener.
   * @param listener The listener to remove
   */
  public off(
    listener: (...args: any[]) => void
<<<<<<< HEAD
  ): Interpreter<TContext, TEvent, TStateSchema> {
=======
  ): Interpreter<TContext, TStateSchema, TEvent, TTypestate> {
>>>>>>> 4c3a274a
    this.listeners.delete(listener);
    this.stopListeners.delete(listener);
    this.doneListeners.delete(listener);
    this.errorListeners.delete(listener);
    return this;
  }

  /**
   * Starts the interpreter from the given state, or the initial state.
   * @param initialState The state to start the statechart from
   */
  public start(
    initialState?:
      | State<TContext, TEvent, TStateSchema, TTypestate>
      | StateValue
  ): Interpreter<TContext, TEvent, TStateSchema, TTypestate> {
    if (this._status === InterpreterStatus.Running) {
      // Do not restart the service if it is already started
      return this;
    }

    registry.register(this.sessionId, this.ref);
    this._status = InterpreterStatus.Running;

    const resolvedState =
      initialState === undefined
        ? this.initialState
        : isState<TContext, TEvent, TStateSchema, TTypestate>(initialState)
        ? this.machine.resolveState(initialState)
        : this.machine.resolveState(
            State.from(initialState, this.machine.context)
          );

    this.scheduler.initialize(() => {
      this.update(resolvedState, initEvent as SCXML.Event<TEvent>);

      if (this.options.devTools) {
        this.attachDevTools();
      }
    });
    return this;
  }

  /**
   * Stops the interpreter and unsubscribe all listeners.
   *
   * This will also notify the `onStop` listeners.
   */
<<<<<<< HEAD
  public stop(): Interpreter<TContext, TEvent, TStateSchema> {
    this.listeners.clear();
=======
  public stop(): Interpreter<TContext, TStateSchema, TEvent, TTypestate> {
    for (const listener of this.listeners) {
      this.listeners.delete(listener);
    }
>>>>>>> 4c3a274a
    for (const listener of this.stopListeners) {
      // call listener, then remove
      listener();
    }
    this.stopListeners.clear();
    this.doneListeners.clear();

    // Stop all children
    this.children.forEach((child) => {
      if (isFunction(child.stop)) {
        child.stop();
      }
    });

    // Cancel all delayed events
    for (const key of keys(this.delayedEventsMap)) {
      this.clock.clearTimeout(this.delayedEventsMap[key]);
    }

    this.scheduler.clear();
    this._status = InterpreterStatus.Stopped;
    registry.free(this.sessionId);

    return this;
  }

  /**
   * Sends an event to the running interpreter to trigger a transition.
   *
   * An array of events (batched) can be sent as well, which will send all
   * batched events to the running interpreter. The listeners will be
   * notified only **once** when all events are processed.
   *
   * @param event The event(s) to send
   */
  public send = (
    event: SingleOrArray<Event<TEvent>> | SCXML.Event<TEvent>
  ): void => {
    if (isArray(event)) {
      this.batch(event);
      return;
    }

    const _event = toSCXMLEvent(event);

    if (this._status === InterpreterStatus.Stopped) {
      // do nothing
      if (!IS_PRODUCTION) {
        warn(
          false,
          `Event "${_event.name}" was sent to stopped service "${
            this.machine.id
          }". This service has already reached its final state, and will not transition.\nEvent: ${JSON.stringify(
            _event.data
          )}`
        );
      }
      return;
    }

    if (
      this._status === InterpreterStatus.NotStarted &&
      this.options.deferEvents
    ) {
      // tslint:disable-next-line:no-console
      if (!IS_PRODUCTION) {
        warn(
          false,
          `Event "${_event.name}" was sent to uninitialized service "${
            this.machine.id
          }" and is deferred. Make sure .start() is called for this service.\nEvent: ${JSON.stringify(
            _event.data
          )}`
        );
      }
    } else if (this._status !== InterpreterStatus.Running) {
      throw new Error(
        `Event "${_event.name}" was sent to uninitialized service "${
          this.machine.id
          // tslint:disable-next-line:max-line-length
        }". Make sure .start() is called for this service, or set { deferEvents: true } in the service options.\nEvent: ${JSON.stringify(
          _event.data
        )}`
      );
    }

    this.scheduler.schedule(() => {
      // Forward copy of event to child actors
      this.forward(_event);

      const nextState = this.nextState(_event);

      this.update(nextState, _event);
    });
  };

  private batch(events: Array<TEvent | TEvent['type']>): void {
    if (
      this._status === InterpreterStatus.NotStarted &&
      this.options.deferEvents
    ) {
      // tslint:disable-next-line:no-console
      if (!IS_PRODUCTION) {
        warn(
          false,
          `${events.length} event(s) were sent to uninitialized service "${
            this.machine.id
          }" and are deferred. Make sure .start() is called for this service.\nEvent: ${JSON.stringify(
            event
          )}`
        );
      }
    } else if (this._status !== InterpreterStatus.Running) {
      throw new Error(
        // tslint:disable-next-line:max-line-length
        `${events.length} event(s) were sent to uninitialized service "${this.machine.id}". Make sure .start() is called for this service, or set { deferEvents: true } in the service options.`
      );
    }

    this.scheduler.schedule(() => {
      let nextState = this.state;
      let batchChanged = false;
      const batchedActions: Array<ActionObject<TContext, TEvent>> = [];
      for (const event of events) {
        const _event = toSCXMLEvent(event);

        this.forward(_event);

        nextState = this.machine.transition(nextState, _event, this.ref);

        batchedActions.push(
          ...(nextState.actions.map((a) =>
            bindActionToState(a, nextState)
          ) as Array<ActionObject<TContext, TEvent>>)
        );

        batchChanged = batchChanged || !!nextState.changed;
      }

      nextState.changed = batchChanged;
      nextState.actions = batchedActions;
      this.update(nextState, toSCXMLEvent(events[events.length - 1]));
    });
  }

  private sendTo(
    event: SCXML.Event<AnyEventObject>,
    to: string | number | ActorRef<any>
  ) {
    const isParent = this.parent && to === SpecialTargets.Parent;
    const target = isParent
      ? this.parent
      : isActorRef(to)
      ? to
      : this.children.get(to) || registry.get(to as string);

    if (!target) {
      if (!isParent) {
        const executionError = new Error(
          `Unable to send event to child '${to}' from service '${this.id}'.`
        );
        this.send(
          toSCXMLEvent<TEvent>(actionTypes.errorExecution, {
            data: executionError as any // TODO: refine
          })
        );
      }

      // tslint:disable-next-line:no-console
      if (!IS_PRODUCTION) {
        warn(
          false,
          `Service '${this.id}' has no parent: unable to send event ${event.type}`
        );
      }
      return;
    }

    target.send({
      ...event,
      name: event.name === actionTypes.error ? `${error(this.id)}` : event.name,
      origin: this
    });
  }
  /**
   * Returns the next state given the interpreter's current state and the event.
   *
   * This is a pure method that does _not_ update the interpreter's state.
   *
   * @param event The event to determine the next state
   */
  public nextState(
    event: Event<TEvent> | SCXML.Event<TEvent>
  ): State<TContext, TEvent, TStateSchema, TTypestate> {
    const _event = toSCXMLEvent(event);

    if (
      isSCXMLErrorEvent(_event) &&
      !this.state.nextEvents.some((nextEvent) => nextEvent === _event.name)
    ) {
      this.handleErrorEvent(_event);
    }

    const nextState = this.machine.transition(this.state, _event, this.ref);

    return nextState;
  }
  private forward(event: SCXML.Event<TEvent>): void {
    for (const id of this.forwardTo) {
      const child = this.children.get(id);

      if (!child) {
        throw new Error(
          `Unable to forward event '${event.name}' from interpreter '${this.id}' to nonexistant child '${id}'.`
        );
      }

      child.send(event);
    }
  }
  private defer(sendAction: SendActionObject<TContext, TEvent>): void {
    this.delayedEventsMap[sendAction.id] = this.clock.setTimeout(() => {
      if (sendAction.to) {
        this.sendTo(sendAction._event, sendAction.to);
      } else {
        this.send(
          (sendAction as SendActionObject<TContext, TEvent, TEvent>)._event
        );
      }
    }, sendAction.delay as number);
  }
  private cancel(sendId: string | number): void {
    this.clock.clearTimeout(this.delayedEventsMap[sendId]);
    delete this.delayedEventsMap[sendId];
  }
  private exec(
    action: InvokeActionObject | ActionObject<TContext, TEvent>,
    state: State<TContext, TEvent, TStateSchema, TTypestate>,
    actionFunctionMap: ActionFunctionMap<TContext, TEvent> = this.machine
      .options.actions
  ): void {
    const { context, _event } = state;
    const actionOrExec =
      action.exec || getActionFunction(action.type, actionFunctionMap);
    const exec = isFunction(actionOrExec)
      ? actionOrExec
      : actionOrExec
      ? actionOrExec.exec
      : action.exec;

    if (exec) {
      try {
        return exec(context, _event.data, {
          action,
          state: this.state,
          _event
        });
      } catch (err) {
        if (this.parent) {
          this.parent.send({
            type: 'xstate.error',
            data: err
          } as EventObject);
        }

        throw err;
      }
    }

    switch (action.type) {
      case actionTypes.send:
        const sendAction = action as SendActionObject<TContext, TEvent>;

        if (typeof sendAction.delay === 'number') {
          this.defer(sendAction);
          return;
        } else {
          if (sendAction.to) {
            this.sendTo(sendAction._event, sendAction.to);
          } else {
            this.send(
              (sendAction as SendActionObject<TContext, TEvent, TEvent>)._event
            );
          }
        }
        break;

      case actionTypes.cancel:
        this.cancel((action as CancelActionObject<TContext, TEvent>).sendId);

        break;

      case ActionTypes.Invoke: {
        const { id, autoForward } = action as InvokeActionObject;

        try {
          const actorRef = createActorRefFromInvokeAction(
            state,
            action as InvokeActionObject,
            this.machine,
            this.ref
          );

          if (actorRef) {
            if (autoForward) {
              this.forwardTo.add(id);
            }

            this.children.set(id, actorRef);
            this.state.children[id] = actorRef;

            actorRef.start();
          }
        } catch (err) {
          this.send(error(id, err));
          break;
        }

        break;
      }
      case actionTypes.stop: {
        this.stopChild(action.ref);
        break;
      }

      case actionTypes.log:
        const { label, value } = action;

        if (label) {
          this.logger(label, value);
        } else {
          this.logger(value);
        }
        break;
      case actionTypes.assign:
        break;
      default:
        if (!IS_PRODUCTION) {
          warn(
            false,
            `No implementation found for action type '${action.type}'`
          );
        }
        break;
    }

    return undefined;
  }

  private stopChild(childId: string): void {
    const child = this.children.get(childId);
    if (!child) {
      return;
    }

    this.children.delete(childId);
    this.forwardTo.delete(childId);
    delete this.state.children[childId];

    if (isFunction(child.stop)) {
      child.stop();
    }
  }

  private attachDevTools(): void {
    const { devTools } = this.options;
    if (devTools) {
      const resolvedDevToolsAdapter =
        typeof devTools === 'function' ? devTools : devToolsAdapter;

      resolvedDevToolsAdapter(this);
    }
  }

  public toJSON() {
    return {
      id: this.id
    };
  }

  public [symbolObservable]() {
    return this;
  }
}

/**
 * Creates a new Interpreter instance for the given machine with the provided options, if any.
 *
 * @param machine The machine to interpret
 * @param options Interpreter options
 */
export function interpret<
  TContext = DefaultContext,
  TEvent extends EventObject = EventObject,
<<<<<<< HEAD
  TStateSchema extends StateSchema = any,
  TTypestate extends Typestate<TContext> = any
=======
  TTypestate extends Typestate<TContext> = { value: any; context: TContext }
>>>>>>> 4c3a274a
>(
  machine: MachineNode<TContext, TEvent, TStateSchema, TTypestate>,
  options?: Partial<InterpreterOptions>
) {
  const interpreter = new Interpreter<
    TContext,
    TEvent,
    TStateSchema,
    TTypestate
  >(machine, options);

  return interpreter;
}<|MERGE_RESOLUTION|>--- conflicted
+++ resolved
@@ -90,34 +90,9 @@
 export class Interpreter<
   TContext,
   TEvent extends EventObject = EventObject,
-<<<<<<< HEAD
   TStateSchema extends StateSchema = any,
-  TTypestate extends Typestate<TContext> = any
+  TTypestate extends Typestate<TContext> = { value: any; context: TContext }
 > {
-=======
-  TTypestate extends Typestate<TContext> = { value: any; context: TContext }
-> implements Actor<State<TContext, TEvent, TStateSchema, TTypestate>, TEvent> {
-  /**
-   * The default interpreter options:
-   *
-   * - `clock` uses the global `setTimeout` and `clearTimeout` functions
-   * - `logger` uses the global `console.log()` method
-   */
-  public static defaultOptions: InterpreterOptions = ((global) => ({
-    execute: true,
-    deferEvents: true,
-    clock: {
-      setTimeout: (fn, ms) => {
-        return global.setTimeout.call(null, fn, ms);
-      },
-      clearTimeout: (id) => {
-        return global.clearTimeout.call(null, id);
-      }
-    },
-    logger: global.console.log.bind(console),
-    devTools: false
-  }))(typeof window === 'undefined' ? global : window);
->>>>>>> 4c3a274a
   /**
    * The current state of the interpreted machine.
    */
@@ -289,12 +264,7 @@
     nextListenerOrObserver?:
       | ((state: State<TContext, TEvent, any, TTypestate>) => void)
       | Observer<State<TContext, TEvent, any, TTypestate>>,
-<<<<<<< HEAD
-    // @ts-ignore
     errorListener?: (error: Error) => void,
-=======
-    _?: (error: any) => void, // TODO: error listener
->>>>>>> 4c3a274a
     completeListener?: () => void
   ): Subscription {
     if (!nextListenerOrObserver) {
@@ -340,50 +310,13 @@
   }
 
   /**
-<<<<<<< HEAD
-=======
-   * Adds an event listener that is notified whenever an event is sent to the running interpreter.
-   * @param listener The event listener
-   */
-  public onEvent(
-    listener: EventListener
-  ): Interpreter<TContext, TStateSchema, TEvent, TTypestate> {
-    this.eventListeners.add(listener);
-    return this;
-  }
-  /**
-   * Adds an event listener that is notified whenever a `send` event occurs.
-   * @param listener The event listener
-   */
-  public onSend(
-    listener: EventListener
-  ): Interpreter<TContext, TStateSchema, TEvent, TTypestate> {
-    this.sendListeners.add(listener);
-    return this;
-  }
-  /**
-   * Adds a context listener that is notified whenever the state context changes.
-   * @param listener The context listener
-   */
-  public onChange(
-    listener: ContextListener<TContext>
-  ): Interpreter<TContext, TStateSchema, TEvent, TTypestate> {
-    this.contextListeners.add(listener);
-    return this;
-  }
-  /**
->>>>>>> 4c3a274a
    * Adds a listener that is notified when the machine is stopped.
    *
    * @param listener The listener
    */
   public onStop(
     listener: Listener
-<<<<<<< HEAD
-  ): Interpreter<TContext, TEvent, TStateSchema> {
-=======
-  ): Interpreter<TContext, TStateSchema, TEvent, TTypestate> {
->>>>>>> 4c3a274a
+  ): Interpreter<TContext, TEvent, TStateSchema, TTypestate> {
     this.stopListeners.add(listener);
     return this;
   }
@@ -417,11 +350,7 @@
    */
   public onDone(
     listener: EventListener<DoneEvent>
-<<<<<<< HEAD
-  ): Interpreter<TContext, TEvent, TStateSchema> {
-=======
-  ): Interpreter<TContext, TStateSchema, TEvent, TTypestate> {
->>>>>>> 4c3a274a
+  ): Interpreter<TContext, TEvent, TStateSchema, TTypestate> {
     this.doneListeners.add(listener);
     return this;
   }
@@ -432,11 +361,7 @@
    */
   public off(
     listener: (...args: any[]) => void
-<<<<<<< HEAD
-  ): Interpreter<TContext, TEvent, TStateSchema> {
-=======
-  ): Interpreter<TContext, TStateSchema, TEvent, TTypestate> {
->>>>>>> 4c3a274a
+  ): Interpreter<TContext, TEvent, TStateSchema, TTypestate> {
     this.listeners.delete(listener);
     this.stopListeners.delete(listener);
     this.doneListeners.delete(listener);
@@ -485,15 +410,8 @@
    *
    * This will also notify the `onStop` listeners.
    */
-<<<<<<< HEAD
-  public stop(): Interpreter<TContext, TEvent, TStateSchema> {
+  public stop(): Interpreter<TContext, TEvent, TStateSchema, TTypestate> {
     this.listeners.clear();
-=======
-  public stop(): Interpreter<TContext, TStateSchema, TEvent, TTypestate> {
-    for (const listener of this.listeners) {
-      this.listeners.delete(listener);
-    }
->>>>>>> 4c3a274a
     for (const listener of this.stopListeners) {
       // call listener, then remove
       listener();
@@ -888,12 +806,8 @@
 export function interpret<
   TContext = DefaultContext,
   TEvent extends EventObject = EventObject,
-<<<<<<< HEAD
   TStateSchema extends StateSchema = any,
-  TTypestate extends Typestate<TContext> = any
-=======
   TTypestate extends Typestate<TContext> = { value: any; context: TContext }
->>>>>>> 4c3a274a
 >(
   machine: MachineNode<TContext, TEvent, TStateSchema, TTypestate>,
   options?: Partial<InterpreterOptions>
