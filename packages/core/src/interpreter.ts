import {
  Event,
  EventObject,
  CancelActionObject,
  DefaultContext,
  ActionObject,
  SpecialTargets,
  ActionTypes,
  SendActionObject,
  StateValue,
  InterpreterOptions,
  DoneEvent,
  Subscription,
  MachineImplementations,
  ActionFunctionMap,
  SCXML,
  Observer,
  Typestate,
  InvokeActionObject,
  AnyEventObject,
  ActorRef,
  SCXMLErrorEvent
} from './types';
import { State, bindActionToState, isState } from './State';
import * as actionTypes from './actionTypes';
import { doneInvoke, error, getActionFunction, initEvent } from './actions';
import { IS_PRODUCTION } from './environment';
import {
  mapContext,
  warn,
  keys,
  isArray,
  isFunction,
  toSCXMLEvent,
  symbolObservable,
  isSCXMLErrorEvent,
  toEventObject
} from './utils';
import { Scheduler } from './scheduler';
import { isActorRef, fromService } from './Actor';
import { isInFinalState } from './stateUtils';
import { registry } from './registry';
import { MachineNode } from './MachineNode';
import { devToolsAdapter } from './dev';
import { CapturedState } from './capturedState';
import { PayloadSender, SpawnedActorRef, StopActionObject } from '.';

export type StateListener<
  TContext,
  TEvent extends EventObject,
  TTypestate extends Typestate<TContext> = { value: any; context: TContext }
> = (state: State<TContext, TEvent, TTypestate>, event: TEvent) => void;

export type EventListener<TEvent extends EventObject = EventObject> = (
  event: TEvent
) => void;

export type Listener = () => void;
export type ErrorListener = (error: any) => void;

export interface Clock {
  setTimeout(fn: (...args: any[]) => void, timeout: number): any;
  clearTimeout(id: any): void;
}

export enum InterpreterStatus {
  NotStarted,
  Running,
  Stopped
}

const defaultOptions: InterpreterOptions = ((global) => ({
  deferEvents: true,
  clock: {
    setTimeout: (fn, ms) => {
      return setTimeout(fn, ms);
    },
    clearTimeout: (id) => {
      return clearTimeout(id);
    }
  },
  logger: global.console.log.bind(console),
  devTools: false
}))(typeof window === 'undefined' ? global : window);

export class Interpreter<
  TContext,
  TEvent extends EventObject = EventObject,
  TTypestate extends Typestate<TContext> = { value: any; context: TContext }
> {
  /**
   * The current state of the interpreted machine.
   */
  private _state?: State<TContext, TEvent, TTypestate>;
  private _initialState?: State<TContext, TEvent, TTypestate>;
  /**
   * The clock that is responsible for setting and clearing timeouts, such as delayed events and transitions.
   */
  public clock: Clock;
  public options: Readonly<InterpreterOptions>;

  private scheduler: Scheduler = new Scheduler();
  private delayedEventsMap: Record<string, number> = {};
  private listeners: Set<
    StateListener<TContext, TEvent, TTypestate>
  > = new Set();
  private stopListeners: Set<Listener> = new Set();
  private errorListeners: Set<ErrorListener> = new Set();
  private doneListeners: Set<EventListener> = new Set();
  private logger: (...args: any[]) => void;
  /**
   * Whether the service is started.
   */
  public status: InterpreterStatus = InterpreterStatus.NotStarted;

  // Actor Ref
  public parent?: ActorRef<any>;
  public id: string;
  public ref: SpawnedActorRef<TEvent>;

  /**
   * The globally unique process ID for this invocation.
   */
  public sessionId: string;
  public children: Map<string | number, SpawnedActorRef<any>> = new Map();
  private forwardTo: Set<string> = new Set();

  /**
   * Creates a new Interpreter instance (i.e., service) for the given machine with the provided options, if any.
   *
   * @param machine The machine to be interpreted
   * @param options Interpreter options
   */
  constructor(
    public machine: MachineNode<TContext, TEvent, TTypestate>,
    options?: Partial<InterpreterOptions>
  ) {
    const resolvedOptions: InterpreterOptions = {
      ...defaultOptions,
      ...options
    };

    const { clock, logger, parent, id } = resolvedOptions;

    const resolvedId = id !== undefined ? id : machine.id;

    this.id = resolvedId;
    this.logger = logger;
    this.clock = clock;
    this.parent = parent;

    this.options = resolvedOptions;

    this.scheduler = new Scheduler({
      deferEvents: this.options.deferEvents
    });

    this.ref = fromService(this, resolvedId);

    this.sessionId = this.ref.name;
  }

  public get initialized() {
    return this.status === InterpreterStatus.Running;
  }

  public get initialState(): State<TContext, TEvent, TTypestate> {
    try {
      CapturedState.current = {
        actorRef: this.ref,
        spawns: []
      };
      return (
        this._initialState ||
        ((this._initialState = this.machine.getInitialState()),
        this._initialState)
      );
    } finally {
      CapturedState.current = {
        actorRef: undefined,
        spawns: []
      };
    }
  }

  public get state(): State<TContext, TEvent, TTypestate> {
    return this._state!;
  }

  /**
   * Executes the actions of the given state, with that state's `context` and `event`.
   *
   * @param state The state whose actions will be executed
   * @param actionsConfig The action implementations to use
   */
  public execute(
    state: State<TContext, TEvent, TTypestate>,
    actionsConfig?: MachineImplementations<TContext, TEvent>['actions']
  ): void {
    for (const action of state.actions) {
      this.exec(action, state, actionsConfig);
    }
  }

  private update(
    state: State<TContext, TEvent, TTypestate>,
    _event: SCXML.Event<TEvent>
  ): void {
    // Attach session ID to state
    state._sessionid = this.sessionId;

    // Update state
    this._state = state;

    // Execute actions
    this.execute(this.state);

    for (const listener of this.listeners) {
      listener(state, state.event);
    }

    const isDone = isInFinalState(state.configuration || [], this.machine);

    if (this.state.configuration && isDone) {
      // get final child state node
      const finalChildStateNode = state.configuration.find(
        (stateNode) =>
          stateNode.type === 'final' && stateNode.parent === this.machine
      );

      const doneData =
        finalChildStateNode && finalChildStateNode.doneData
          ? mapContext(finalChildStateNode.doneData, state.context, _event)
          : undefined;

      for (const listener of this.doneListeners) {
        listener(
          toSCXMLEvent(doneInvoke(this.id, doneData), { invokeid: this.id })
        );
      }
      this.stop();
    }
  }
  /*
   * Adds a listener that is notified whenever a state transition happens. The listener is called with
   * the next state and the event object that caused the state transition.
   *
   * @param listener The state listener
   */
  public onTransition(
    listener: StateListener<TContext, TEvent, TTypestate>
  ): this {
    this.listeners.add(listener);

    // Send current state to listener
    if (this.status === InterpreterStatus.Running) {
      listener(this.state, this.state.event);
    }

    return this;
  }

  public subscribe(
    observer: Observer<State<TContext, TEvent, TTypestate>>
  ): Subscription;
  public subscribe(
    nextListener?: (state: State<TContext, TEvent, TTypestate>) => void,
    errorListener?: (error: any) => void,
    completeListener?: () => void
  ): Subscription;
  public subscribe(
    nextListenerOrObserver?:
      | ((state: State<TContext, TEvent, TTypestate>) => void)
      | Observer<State<TContext, TEvent, TTypestate>>,
    errorListener?: (error: Error) => void,
    completeListener?: () => void
  ): Subscription {
    if (!nextListenerOrObserver) {
      return { unsubscribe: () => void 0 };
    }

    let listener: (state: State<TContext, TEvent, TTypestate>) => void;
    let resolvedCompleteListener = completeListener;

    if (typeof nextListenerOrObserver === 'function') {
      listener = nextListenerOrObserver;
    } else {
      listener = nextListenerOrObserver.next?.bind(nextListenerOrObserver);
      resolvedCompleteListener = nextListenerOrObserver.complete?.bind(
        nextListenerOrObserver
      );
    }

    if (listener) {
      this.listeners.add(listener);
    }

    if (errorListener) {
      this.onError(errorListener);
    }

    // Send current state to listener
    if (this.status === InterpreterStatus.Running) {
      listener(this.state);
    }

    if (resolvedCompleteListener) {
      this.onDone(resolvedCompleteListener);
    }

    return {
      unsubscribe: () => {
        listener && this.off(listener);
        resolvedCompleteListener && this.off(resolvedCompleteListener);
        errorListener && this.off(errorListener);
      }
    };
  }

  /**
   * Adds a listener that is notified when the machine is stopped.
   *
   * @param listener The listener
   */
  public onStop(listener: Listener): Interpreter<TContext, TEvent, TTypestate> {
    this.stopListeners.add(listener);
    return this;
  }

  /**
   * Adds an error listener that is notified with an `Error` whenever an
   * error occurs during execution.
   *
   * @param listener The error listener
   */
  public onError(listener: ErrorListener): Interpreter<TContext, TEvent> {
    this.errorListeners.add(listener);
    return this;
  }

  private handleErrorEvent(errorEvent: SCXMLErrorEvent): void {
    if (this.errorListeners.size > 0) {
      this.errorListeners.forEach((listener) => {
        listener(errorEvent.data.data);
      });
    } else {
      this.stop();
      throw errorEvent.data.data;
    }
  }

  /**
   * Adds a state listener that is notified when the statechart has reached its final state.
   * @param listener The state listener
   */
  public onDone(
    listener: EventListener<DoneEvent>
  ): Interpreter<TContext, TEvent, TTypestate> {
    this.doneListeners.add(listener);
    return this;
  }

  /**
   * Removes a listener.
   * @param listener The listener to remove
   */
  public off(
    listener: (...args: any[]) => void
  ): Interpreter<TContext, TEvent, TTypestate> {
    this.listeners.delete(listener);
    this.stopListeners.delete(listener);
    this.doneListeners.delete(listener);
    this.errorListeners.delete(listener);
    return this;
  }

  /**
   * Starts the interpreter from the given state, or the initial state.
   * @param initialState The state to start the statechart from
   */
  public start(
    initialState?: State<TContext, TEvent, TTypestate> | StateValue
  ): Interpreter<TContext, TEvent, TTypestate> {
    if (this.status === InterpreterStatus.Running) {
      // Do not restart the service if it is already started
      return this;
    }

    registry.register(this.sessionId, this.ref);
    this.status = InterpreterStatus.Running;

    const resolvedState =
      initialState === undefined
        ? this.initialState
        : isState<TContext, TEvent, TTypestate>(initialState)
        ? this.machine.resolveState(initialState)
        : this.machine.resolveState(
            State.from(initialState, this.machine.context)
          );

    this.scheduler.initialize(() => {
      this.update(resolvedState, initEvent as SCXML.Event<TEvent>);

      if (this.options.devTools) {
        this.attachDevTools();
      }
    });
    return this;
  }

  /**
   * Stops the interpreter and unsubscribe all listeners.
   *
   * This will also notify the `onStop` listeners.
   */
  public stop(): Interpreter<TContext, TEvent, TTypestate> {
    this.listeners.clear();
    for (const listener of this.stopListeners) {
      // call listener, then remove
      listener();
    }
    this.stopListeners.clear();
    this.doneListeners.clear();

    if (!this.initialized) {
      // Interpreter already stopped; do nothing
      return this;
    }

    this.state.configuration.forEach((stateNode) => {
      for (const action of stateNode.definition.exit) {
        this.exec(action, this.state);
      }
    });

    // Stop all children
    this.children.forEach((child) => {
      if (isFunction(child.stop)) {
        child.stop();
      }
    });

    // Cancel all delayed events
    for (const key of keys(this.delayedEventsMap)) {
      this.clock.clearTimeout(this.delayedEventsMap[key]);
    }

    this.scheduler.clear();
    this.status = InterpreterStatus.Stopped;
    registry.free(this.sessionId);

    return this;
  }

  private _transition(
    state: State<TContext, TEvent>,
    event: SCXML.Event<TEvent>
  ) {
    try {
      CapturedState.current = {
        actorRef: this.ref,
        spawns: []
      };
      return this.machine.transition(state, event);
    } finally {
      CapturedState.current = {
        actorRef: undefined,
        spawns: []
      };
    }
  }

  /**
   * Sends an event to the running interpreter to trigger a transition.
   *
   * An array of events (batched) can be sent as well, which will send all
   * batched events to the running interpreter. The listeners will be
   * notified only **once** when all events are processed.
   *
   * @param event The event(s) to send
   */
  public send: PayloadSender<TEvent> = (event, payload?): void => {
    if (isArray(event)) {
      this.batch(event);
      return;
    }

    const eventObject = toEventObject(event, payload);
    const _event = toSCXMLEvent(eventObject);

    if (this.status === InterpreterStatus.Stopped) {
      // do nothing
      if (!IS_PRODUCTION) {
        warn(
          false,
          `Event "${_event.name}" was sent to stopped service "${
            this.machine.id
          }". This service has already reached its final state, and will not transition.\nEvent: ${JSON.stringify(
            _event.data
          )}`
        );
      }
      return;
    }

    if (
      this.status !== InterpreterStatus.Running &&
      !this.options.deferEvents
    ) {
      throw new Error(
        `Event "${_event.name}" was sent to uninitialized service "${
          this.machine.id
          // tslint:disable-next-line:max-line-length
        }". Make sure .start() is called for this service, or set { deferEvents: true } in the service options.\nEvent: ${JSON.stringify(
          _event.data
        )}`
      );
    }

    this.scheduler.schedule(() => {
      // Forward copy of event to child actors
      this.forward(_event);

      const nextState = this.nextState(_event);

      this.update(nextState, _event);
    });
  };

  public batch(events: Array<TEvent | TEvent['type']>): void {
    if (
      this.status === InterpreterStatus.NotStarted &&
      this.options.deferEvents
    ) {
      // tslint:disable-next-line:no-console
      if (!IS_PRODUCTION) {
        warn(
          false,
          `${events.length} event(s) were sent to uninitialized service "${
            this.machine.id
          }" and are deferred. Make sure .start()  is called for this service.\nEvents: ${JSON.stringify(
            events
          )}`
        );
      }
    } else if (this.status !== InterpreterStatus.Running) {
      throw new Error(
        // tslint:disable-next-line:max-line-length
        `${events.length} event(s) were sent to uninitialized service "${this.machine.id}". Make sure .start() is called for this service, or set { deferEvents: true } in the service options.`
      );
    }

    this.scheduler.schedule(() => {
      let nextState = this.state;
      let batchChanged = false;
      const batchedActions: Array<ActionObject<TContext, TEvent>> = [];
      for (const event of events) {
        const _event = toSCXMLEvent(event);

        this.forward(_event);

        nextState = this._transition(nextState, _event);

        batchedActions.push(
          ...(nextState.actions.map((a) =>
            bindActionToState(a, nextState)
          ) as Array<ActionObject<TContext, TEvent>>)
        );

        batchChanged = batchChanged || !!nextState.changed;
      }

      nextState.changed = batchChanged;
      nextState.actions = batchedActions;
      this.update(nextState, toSCXMLEvent(events[events.length - 1]));
    });
  }

  private sendTo(
    event: SCXML.Event<AnyEventObject>,
    to: string | ActorRef<any>
  ) {
    const isParent = this.parent && to === SpecialTargets.Parent;
    const target = isParent
      ? this.parent
      : isActorRef(to)
      ? to
      : this.children.get(to);

    if (!target) {
      if (!isParent) {
        const executionError = new Error(
          `Unable to send event to child '${to}' from service '${this.id}'.`
        );
        this.send(
          toSCXMLEvent<TEvent>(actionTypes.errorExecution, {
            data: executionError as any // TODO: refine
          })
        );
      }

      // tslint:disable-next-line:no-console
      if (!IS_PRODUCTION) {
        warn(
          false,
          `Service '${this.id}' has no parent: unable to send event ${event.type}`
        );
      }
      return;
    }

    target.send({
      ...event,
      name: event.name === actionTypes.error ? `${error(this.id)}` : event.name,
      origin: this
    });
  }
  /**
   * Returns the next state given the interpreter's current state and the event.
   *
   * This is a pure method that does _not_ update the interpreter's state.
   *
   * @param event The event to determine the next state
   */
  public nextState(
    event: Event<TEvent> | SCXML.Event<TEvent>
  ): State<TContext, TEvent, TTypestate> {
    const _event = toSCXMLEvent(event);

    if (
      isSCXMLErrorEvent(_event) &&
      !this.state.nextEvents.some((nextEvent) => nextEvent === _event.name)
    ) {
      this.handleErrorEvent(_event);
    }

    return this._transition(this.state, _event);
  }
  private forward(event: SCXML.Event<TEvent>): void {
    for (const id of this.forwardTo) {
      const child = this.children.get(id);

      if (!child) {
        throw new Error(
          `Unable to forward event '${event.name}' from interpreter '${this.id}' to nonexistant child '${id}'.`
        );
      }

      child.send(event);
    }
  }
  private defer(sendAction: SendActionObject<TContext, TEvent>): void {
    this.delayedEventsMap[sendAction.id!] = this.clock.setTimeout(() => {
      if (sendAction.to) {
        this.sendTo(sendAction._event, sendAction.to);
      } else {
        this.send(
          (sendAction as SendActionObject<TContext, TEvent, TEvent>)._event
        );
      }
    }, sendAction.delay as number);
  }
  private cancel(sendId: string | number): void {
    this.clock.clearTimeout(this.delayedEventsMap[sendId]);
    delete this.delayedEventsMap[sendId];
  }
  private exec(
    action: InvokeActionObject | ActionObject<TContext, TEvent>,
    state: State<TContext, TEvent, TTypestate>,
    actionFunctionMap: ActionFunctionMap<TContext, TEvent> = this.machine
      .options.actions
  ): void {
    const { context, _event } = state;
    const actionOrExec =
      action.exec || getActionFunction(action.type, actionFunctionMap);
    const exec = isFunction(actionOrExec)
      ? actionOrExec
      : actionOrExec
      ? actionOrExec.exec
      : action.exec;

    if (exec) {
      try {
        return exec(context, _event.data, {
          action,
          state: this.state,
          _event
        });
      } catch (err) {
        if (this.parent) {
          this.parent.send({
            type: 'xstate.error',
            data: err
          } as EventObject);
        }

        throw err;
      }
    }

    switch (action.type) {
      case actionTypes.send:
        const sendAction = action as SendActionObject<TContext, TEvent>;

        if (typeof sendAction.delay === 'number') {
          this.defer(sendAction);
          return;
        } else {
          if (sendAction.to) {
            this.sendTo(sendAction._event, sendAction.to);
          } else {
            this.send(
              (sendAction as SendActionObject<TContext, TEvent, TEvent>)._event
            );
          }
        }
        break;

      case actionTypes.cancel:
        this.cancel((action as CancelActionObject<TContext, TEvent>).sendId);

        break;

      case ActionTypes.Invoke: {
        const { id, autoForward, ref } = action as InvokeActionObject;
        if (!ref) {
          break;
        }
        // If the actor will be stopped right after it's started
        // (such as in transient states) don't bother starting the actor.
        if (
          state.actions.find((otherAction) => {
            return (
              otherAction.type === actionTypes.stop && otherAction.actor === id
            );
          })
        ) {
          return;
        }
        try {
          if (autoForward) {
            this.forwardTo.add(id);
          }

          this.children.set(id, ref);
          this.state.children[id] = ref;

          ref.subscribe({
            error: () => {
              // TODO: handle error
              this.stop();
            },
            complete: () => {
              /* ... */
            }
          });

          ref.start?.();
        } catch (err) {
          this.send(error(id, err));
          break;
        }

        break;
      }
      case actionTypes.stop: {
        const { actor } = action as StopActionObject;
        const actorRef =
          typeof actor === 'string' ? this.children.get(actor) : actor;

        if (actorRef) {
          this.stopChild((actorRef as SpawnedActorRef<any>).name); // TODO: fix
        }
        break;
      }

      case actionTypes.log:
        const { label, value } = action;

        if (label) {
          this.logger(label, value);
        } else {
          this.logger(value);
        }
        break;
      case actionTypes.assign:
        break;
      default:
        if (!IS_PRODUCTION) {
          warn(
            false,
            `No implementation found for action type '${action.type}'`
          );
        }
        break;
    }

    return undefined;
  }

  private stopChild(childId: string): void {
    const child = this.children.get(childId);
    if (!child) {
      return;
    }

    this.children.delete(childId);
    this.forwardTo.delete(childId);
    delete this.state.children[childId];

    if (isFunction(child.stop)) {
      child.stop();
    }
  }

  private attachDevTools(): void {
    const { devTools } = this.options;
    if (devTools) {
      const resolvedDevToolsAdapter =
        typeof devTools === 'function' ? devTools : devToolsAdapter;

      resolvedDevToolsAdapter(this);
    }
  }
<<<<<<< HEAD

=======
>>>>>>> a3014744
  public toJSON() {
    return {
      id: this.id
    };
  }

  public [symbolObservable]() {
    return this;
  }

<<<<<<< HEAD
=======
  public getSnapshot() {
    return this._state!;
  }
}

>>>>>>> a3014744
/**
 * Creates a new Interpreter instance for the given machine with the provided options, if any.
 *
 * @param machine The machine to interpret
 * @param options Interpreter options
 */
export function interpret<
  TContext = DefaultContext,
  TEvent extends EventObject = EventObject,
  TTypestate extends Typestate<TContext> = { value: any; context: TContext }
>(
  machine: MachineNode<TContext, TEvent, TTypestate>,
  options?: Partial<InterpreterOptions>
) {
  const interpreter = new Interpreter<TContext, TEvent, TTypestate>(
    machine,
    options
  );

  return interpreter;
}<|MERGE_RESOLUTION|>--- conflicted
+++ resolved
@@ -822,10 +822,6 @@
       resolvedDevToolsAdapter(this);
     }
   }
-<<<<<<< HEAD
-
-=======
->>>>>>> a3014744
   public toJSON() {
     return {
       id: this.id
@@ -836,14 +832,11 @@
     return this;
   }
 
-<<<<<<< HEAD
-=======
   public getSnapshot() {
     return this._state!;
   }
 }
 
->>>>>>> a3014744
 /**
  * Creates a new Interpreter instance for the given machine with the provided options, if any.
  *
