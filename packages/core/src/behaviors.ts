--- conflicted
+++ resolved
@@ -1,19 +1,18 @@
 import {
-<<<<<<< HEAD
-  EventObject,
   InvokeCallback,
   Subscribable,
   Subscription,
   InterpreterOptions,
   Spawnable,
-  Observer,
   Lazy,
   Sender,
   Receiver,
-  ActorRef,
   MachineContext,
   Behavior,
-  ActorContext
+  ActorContext,
+  ActorRef,
+  EventObject,
+  Observer
 } from './types';
 import {
   toSCXMLEvent,
@@ -21,8 +20,7 @@
   isObservable,
   isStateMachine,
   isSCXMLEvent,
-  isFunction,
-  interopSymbols
+  isFunction
 } from './utils';
 import { doneInvoke, error, actionTypes } from './actions';
 import { StateMachine } from './StateMachine';
@@ -30,16 +28,6 @@
 import { State } from './State';
 import { CapturedState } from './capturedState';
 import { toActorRef } from './actor';
-=======
-  ActorContext,
-  ActorRef,
-  Behavior,
-  EventObject,
-  Observer
-} from './types';
-import { doneInvoke, error } from './actions';
-import { toActorRef } from './Actor';
->>>>>>> e58857fb
 import { toObserver } from './utils';
 import { Mailbox } from './Mailbox';
 
@@ -177,8 +165,7 @@
     },
     stop() {
       mailbox.clear();
-    },
-    ...interopSymbols
+    }
   });
 
   const actorCtx: ActorContext<TEvent, TEmitted> = {
@@ -409,16 +396,16 @@
   TEvent extends EventObject
 >(
   machine:
-    | StateMachine<TContext, TEvent>
-    | Lazy<StateMachine<TContext, TEvent>>,
+    | StateMachine<TContext, TEvent, any, any, any>
+    | Lazy<StateMachine<TContext, TEvent, any, any, any>>,
   options?: Partial<InterpreterOptions>
 ): Behavior<TEvent, State<TContext, TEvent>> {
   const parent = CapturedState.current?.actorRef;
-  let service: Interpreter<TContext, TEvent> | undefined;
+  let service: Interpreter<TContext, TEvent, any> | undefined;
   let subscription: Subscription;
   let resolvedMachine: StateMachine<TContext, TEvent>;
 
-  const behavior: Behavior<TEvent, State<TContext, TEvent>> = {
+  const behavior: Behavior<TEvent, State<TContext, TEvent, any>> = {
     transition: (state, event, actorContext) => {
       resolvedMachine = isFunction(machine) ? machine() : machine;
 
