import {
  StateNode,
  State,
  MachineContext,
  Event,
  EventObject,
  AnyEventObject,
  MachineNode,
  flatten,
  keys
} from 'xstate';
<<<<<<< HEAD
=======
import { flatten, keys } from 'xstate/lib/utils';
import { StatePath } from '.';
>>>>>>> 5a0dd8d1
import {
  StatePathsMap,
  StatePaths,
  AdjacencyMap,
  Segments,
  ValueAdjMapOptions,
  DirectedGraphEdge,
  DirectedGraphNode
} from './types';

export function toEventObject<TEvent extends EventObject>(
  event: Event<TEvent>
): TEvent {
  if (typeof event === 'string' || typeof event === 'number') {
    return ({ type: event } as unknown) as TEvent;
  }

  return event;
}

const EMPTY_MAP = {};

/**
 * Returns all state nodes of the given `node`.
 * @param stateNode State node to recursively get child state nodes from
 */
export function getStateNodes(
  stateNode: StateNode | MachineNode<any, any, any>
): StateNode[] {
  const { states } = stateNode;
  const nodes = keys(states).reduce((accNodes: StateNode[], stateKey) => {
    const childStateNode = states[stateKey];
    const childStateNodes = getStateNodes(childStateNode);

    accNodes.push(childStateNode, ...childStateNodes);
    return accNodes;
  }, []);

  return nodes;
}

export function getChildren(stateNode: StateNode): StateNode[] {
  if (!stateNode.states) {
    return [];
  }

  const children = Object.keys(stateNode.states).map((key) => {
    return stateNode.states[key];
  });

  return children;
}

export function serializeState<TContext extends MachineContext>(
  state: State<TContext, any>
): string {
  const { value, context } = state;
  return Object.keys(context).length === 0
    ? JSON.stringify(value)
    : JSON.stringify(value) + ' | ' + JSON.stringify(context);
}

export function serializeEvent<TEvent extends EventObject>(
  event: TEvent
): string {
  return JSON.stringify(event);
}

export function deserializeEventString<TEvent extends EventObject>(
  eventString: string
): TEvent {
  return JSON.parse(eventString) as TEvent;
}

const defaultValueAdjMapOptions: Required<ValueAdjMapOptions<any, any>> = {
  events: {},
  filter: () => true,
  stateSerializer: serializeState,
  eventSerializer: serializeEvent
};

function getValueAdjMapOptions<
  TContext extends MachineContext,
  TEvent extends EventObject
>(
  options?: ValueAdjMapOptions<TContext, TEvent>
): Required<ValueAdjMapOptions<TContext, TEvent>> {
  return {
    ...(defaultValueAdjMapOptions as Required<
      ValueAdjMapOptions<TContext, TEvent>
    >),
    ...options
  };
}

export function getAdjacencyMap<
  TContext extends MachineContext,
  TEvent extends EventObject = AnyEventObject
>(
  node: MachineNode<TContext, TEvent>,
  options?: ValueAdjMapOptions<TContext, TEvent>
): AdjacencyMap<TContext, TEvent> {
  const optionsWithDefaults = getValueAdjMapOptions(options);
  const { filter, stateSerializer, eventSerializer } = optionsWithDefaults;
  const { events } = optionsWithDefaults;

  const adjacency: AdjacencyMap<TContext, TEvent> = {};

  function findAdjacencies(state: State<TContext, TEvent>) {
    const { nextEvents } = state;
    const stateHash = stateSerializer(state);

    if (adjacency[stateHash]) {
      return;
    }

    adjacency[stateHash] = {};

    const potentialEvents = flatten<TEvent>(
      nextEvents.map((nextEvent) => {
        const getNextEvents = events[nextEvent];

        if (!getNextEvents) {
          return [{ type: nextEvent }];
        }

        if (typeof getNextEvents === 'function') {
          return getNextEvents(state);
        }

        return getNextEvents;
      })
    ).map((event) => toEventObject(event));

    for (const event of potentialEvents) {
      let nextState: State<TContext, TEvent>;
      try {
        nextState = node.transition(state, event);
      } catch (e) {
        throw new Error(
          `Unable to transition from state ${stateSerializer(
            state
          )} on event ${eventSerializer(event)}: ${e.message}`
        );
      }

      if (
        (!filter || filter(nextState)) &&
        stateHash !== stateSerializer(nextState)
      ) {
        adjacency[stateHash][eventSerializer(event)] = {
          state: nextState,
          event
        };

        findAdjacencies(nextState);
      }
    }
  }

  findAdjacencies(node.initialState);

  return adjacency;
}

export function getShortestPaths<
  TContext extends MachineContext,
  TEvent extends EventObject = EventObject
>(
  machine: MachineNode<TContext, TEvent>,
  options?: ValueAdjMapOptions<TContext, TEvent>
): StatePathsMap<TContext, TEvent> {
  if (!machine.states) {
    return EMPTY_MAP;
  }
  const optionsWithDefaults = getValueAdjMapOptions(options);

  const adjacency = getAdjacencyMap<TContext, TEvent>(
    machine,
    optionsWithDefaults
  );

  // weight, state, event
  const weightMap = new Map<
    string,
    [number, string | undefined, string | undefined]
  >();
  const stateMap = new Map<string, State<TContext, TEvent>>();
  const initialVertex = optionsWithDefaults.stateSerializer(
    machine.initialState
  );
  stateMap.set(initialVertex, machine.initialState);

  weightMap.set(initialVertex, [0, undefined, undefined]);
  const unvisited = new Set<string>();
  const visited = new Set<string>();

  unvisited.add(initialVertex);
  while (unvisited.size > 0) {
    for (const vertex of unvisited) {
      const [weight] = weightMap.get(vertex)!;
      for (const event of keys(adjacency[vertex])) {
        const nextSegment = adjacency[vertex][event];
        const nextVertex = optionsWithDefaults.stateSerializer(
          nextSegment.state
        );
        stateMap.set(nextVertex, nextSegment.state);
        if (!weightMap.has(nextVertex)) {
          weightMap.set(nextVertex, [weight + 1, vertex, event]);
        } else {
          const [nextWeight] = weightMap.get(nextVertex)!;
          if (nextWeight > weight + 1) {
            weightMap.set(nextVertex, [weight + 1, vertex, event]);
          }
        }
        if (!visited.has(nextVertex)) {
          unvisited.add(nextVertex);
        }
      }
      visited.add(vertex);
      unvisited.delete(vertex);
    }
  }

  const statePathMap: StatePathsMap<TContext, TEvent> = {};

  weightMap.forEach(([weight, fromState, fromEvent], stateSerial) => {
    const state = stateMap.get(stateSerial)!;
    statePathMap[stateSerial] = {
      state,
      paths: !fromState
        ? [
            {
              state,
              segments: [],
              weight
            }
          ]
        : [
            {
              state,
              segments: statePathMap[fromState].paths[0].segments.concat({
                state: stateMap.get(fromState)!,
                event: deserializeEventString(fromEvent!) as TEvent
              }),
              weight
            }
          ]
    };
  });

  return statePathMap;
}

export function getSimplePaths<
  TContext extends MachineContext,
  TEvent extends EventObject = EventObject
>(
  machine: MachineNode<TContext, TEvent>,
  options?: ValueAdjMapOptions<TContext, TEvent>
): StatePathsMap<TContext, TEvent> {
  const optionsWithDefaults = getValueAdjMapOptions(options);

  const { stateSerializer } = optionsWithDefaults;

  if (!machine.states) {
    return EMPTY_MAP;
  }

  // @ts-ignore - excessively deep
  const adjacency = getAdjacencyMap(machine, optionsWithDefaults);
  const stateMap = new Map<string, State<TContext, TEvent>>();
  const visited = new Set();
  const path: Segments<TContext, TEvent> = [];
  const paths: StatePathsMap<TContext, TEvent> = {};

  function util(fromState: State<TContext, TEvent>, toStateSerial: string) {
    const fromStateSerial = stateSerializer(fromState);
    visited.add(fromStateSerial);

    if (fromStateSerial === toStateSerial) {
      if (!paths[toStateSerial]) {
        paths[toStateSerial] = {
          state: stateMap.get(toStateSerial)!,
          paths: []
        };
      }
      paths[toStateSerial].paths.push({
        state: fromState,
        weight: path.length,
        segments: [...path]
      });
    } else {
      for (const subEvent of keys(adjacency[fromStateSerial])) {
        const nextSegment = adjacency[fromStateSerial][subEvent];

        if (!nextSegment) {
          continue;
        }

        const nextStateSerial = stateSerializer(nextSegment.state);
        stateMap.set(nextStateSerial, nextSegment.state);

        if (!visited.has(nextStateSerial)) {
          path.push({
            state: stateMap.get(fromStateSerial)!,
            event: deserializeEventString(subEvent)
          });
          util(nextSegment.state, toStateSerial);
        }
      }
    }

    path.pop();
    visited.delete(fromStateSerial);
  }

  const initialStateSerial = stateSerializer(machine.initialState);
  stateMap.set(initialStateSerial, machine.initialState);

  for (const nextStateSerial of keys(adjacency)) {
    util(machine.initialState, nextStateSerial);
  }

  return paths;
}

export function getSimplePathsAsArray<
  TContext extends MachineContext,
  TEvent extends EventObject = EventObject
>(
  machine: MachineNode<TContext, TEvent>,
  options?: ValueAdjMapOptions<TContext, TEvent>
): Array<StatePaths<TContext, TEvent>> {
  const result = getSimplePaths(machine, options);
  return keys(result).map((key) => result[key]);
}

export function toDirectedGraph(
  machineNode: MachineNode | StateNode
): DirectedGraphNode {
  const stateNode =
    machineNode instanceof StateNode ? machineNode : machineNode.root; // TODO: accept only machines

  const edges: DirectedGraphEdge[] = flatten(
    stateNode.transitions.map((t, transitionIndex) => {
      const targets = t.target ? t.target : [stateNode];

      return targets.map((target, targetIndex) => {
        const edge: DirectedGraphEdge = {
          id: `${stateNode.id}:${transitionIndex}:${targetIndex}`,
          source: stateNode,
          target,
          transition: t,
          label: {
            text: t.eventType,
            toJSON: () => ({ text: t.eventType })
          },
          toJSON: () => {
            const { label } = edge;

            return { source: stateNode.id, target: target.id, label };
          }
        };

        return edge;
      });
    })
  );

  const graph = {
    id: stateNode.id,
    stateNode,
    children: getChildren(stateNode).map((sn) => toDirectedGraph(sn)),
    edges,
    toJSON: () => {
      const { id, children, edges: graphEdges } = graph;
      return { id, children, edges: graphEdges };
    }
  };

  return graph;
}

export function getPathFromEvents<
  TContext = DefaultContext,
  TEvent extends EventObject = EventObject
>(
  machine: StateMachine<TContext, any, TEvent>,
  events: Array<TEvent>
): StatePath<TContext, TEvent> {
  const optionsWithDefaults = getValueAdjMapOptions<TContext, TEvent>({
    events: events.reduce((events, event) => {
      events[event.type] ??= [];
      events[event.type].push(event);
      return events;
    }, {})
  });

  const { stateSerializer, eventSerializer } = optionsWithDefaults;

  if (!machine.states) {
    return {
      state: machine.initialState,
      segments: [],
      weight: 0
    };
  }

  const adjacency = getAdjacencyMap(machine, optionsWithDefaults);
  const stateMap = new Map<string, State<TContext, TEvent>>();
  const path: Segments<TContext, TEvent> = [];

  const initialStateSerial = stateSerializer(machine.initialState);
  stateMap.set(initialStateSerial, machine.initialState);

  let stateSerial = initialStateSerial;
  let state = machine.initialState;
  for (const event of events) {
    path.push({
      state: stateMap.get(stateSerial)!,
      event
    });

    const eventSerial = eventSerializer(event);
    const nextSegment = adjacency[stateSerial][eventSerial];

    if (!nextSegment) {
      throw new Error(
        `Invalid transition from ${stateSerial} with ${eventSerial}`
      );
    }

    const nextStateSerial = stateSerializer(nextSegment.state);
    stateMap.set(nextStateSerial, nextSegment.state);

    stateSerial = nextStateSerial;
    state = nextSegment.state;
  }

  return {
    state,
    segments: path,
    weight: path.length
  };
}<|MERGE_RESOLUTION|>--- conflicted
+++ resolved
@@ -9,14 +9,10 @@
   flatten,
   keys
 } from 'xstate';
-<<<<<<< HEAD
-=======
-import { flatten, keys } from 'xstate/lib/utils';
-import { StatePath } from '.';
->>>>>>> 5a0dd8d1
 import {
   StatePathsMap,
   StatePaths,
+  StatePath,
   AdjacencyMap,
   Segments,
   ValueAdjMapOptions,
@@ -399,11 +395,11 @@
 }
 
 export function getPathFromEvents<
-  TContext = DefaultContext,
+  TContext extends MachineContext,
   TEvent extends EventObject = EventObject
 >(
-  machine: StateMachine<TContext, any, TEvent>,
-  events: Array<TEvent>
+  machine: MachineNode<TContext, TEvent>,
+  events: TEvent[]
 ): StatePath<TContext, TEvent> {
   const optionsWithDefaults = getValueAdjMapOptions<TContext, TEvent>({
     events: events.reduce((events, event) => {
