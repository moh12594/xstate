{
  "name": "@xstate/viz",
  "version": "0.0.1",
  "description": "XState visualization tools",
  "keywords": [
    "state",
    "machine",
    "statechart",
    "scxml",
    "state",
    "graph",
    "visualizer",
    "visualization",
    "react"
  ],
  "author": "David Khourshid <davidkpiano@gmail.com>",
  "homepage": "https://github.com/davidkpiano/xstate/tree/master/packages/xstate-viz#readme",
  "license": "MIT",
  "main": "lib/index.js",
  "types": "lib/index.d.ts",
  "sideEffects": false,
  "directories": {
    "lib": "lib",
    "test": "test"
  },
  "files": [
    "lib/**/*.js",
    "lib/**/*.d.ts"
  ],
  "repository": {
    "type": "git",
    "url": "git+ssh://git@github.com/davidkpiano/xstate.git"
  },
  "scripts": {
    "clean": "rm -rf dist lib tsconfig.tsbuildinfo",
    "build": "tsc",
    "watch": "tsc -w",
    "test": "jest",
    "prepublish": "npm run build && npm run test"
  },
  "bugs": {
    "url": "https://github.com/davidkpiano/xstate/issues"
  },
  "peerDependencies": {
    "@xstate/fsm": "^1.0.0",
    "react": "^16.8.0",
    "xstate": "^4.7.0"
  },
  "peerDependenciesMeta": {
    "xstate": {
      "optional": true
    }
  },
  "dependencies": {},
  "devDependencies": {
    "@testing-library/react": "^8.0.9",
    "@types/jsdom": "^12.2.3",
    "@types/react": "^16.9.11",
    "@types/react-dom": "^16.9.4",
    "@xstate/fsm": "*",
    "jest": "^24.8.0",
    "jsdom": "^14.0.0",
    "jsdom-global": "^3.0.2",
    "lerna-alias": "3.0.3-0",
    "react": "^16.12.0",
    "react-dom": "^16.12.0",
<<<<<<< HEAD
    "ts-jest": "^24.1.9",
    "typescript": "^3.7.5",
    "xstate": "*"
=======
    "tsdx": "^0.11.0",
    "tslib": "^1.10.0",
    "typescript": "^3.8.3"
  },
  "dependencies": {
    "immer": "^5.0.0",
    "styled-components": "^4.4.1"
>>>>>>> 96e44624
  }
}<|MERGE_RESOLUTION|>--- conflicted
+++ resolved
@@ -51,7 +51,6 @@
       "optional": true
     }
   },
-  "dependencies": {},
   "devDependencies": {
     "@testing-library/react": "^8.0.9",
     "@types/jsdom": "^12.2.3",
@@ -64,18 +63,14 @@
     "lerna-alias": "3.0.3-0",
     "react": "^16.12.0",
     "react-dom": "^16.12.0",
-<<<<<<< HEAD
     "ts-jest": "^24.1.9",
-    "typescript": "^3.7.5",
-    "xstate": "*"
-=======
     "tsdx": "^0.11.0",
     "tslib": "^1.10.0",
-    "typescript": "^3.8.3"
+    "typescript": "^3.8.3",
+    "xstate": "*"
   },
   "dependencies": {
     "immer": "^5.0.0",
     "styled-components": "^4.4.1"
->>>>>>> 96e44624
   }
 }