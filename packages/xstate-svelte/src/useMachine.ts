--- conflicted
+++ resolved
@@ -1,25 +1,15 @@
 import { onDestroy } from 'svelte';
 import { Readable, readable } from 'svelte/store';
 import {
-<<<<<<< HEAD
-  EventObject,
-  interpret,
-  InterpreterOptions,
-  MachineImplementationsSimplified,
-  StateConfig,
-  StateMachine
-=======
   AnyStateMachine,
   AreAllImplementationsAssumedToBeProvided,
   EventObject,
-  InternalMachineOptions,
+  InternalMachineImplementations,
   interpret,
   InterpreterFrom,
   InterpreterOptions,
-  State,
   StateConfig,
   StateFrom
->>>>>>> eb7856ef
 } from 'xstate';
 
 type Prop<T, K> = K extends keyof T ? T[K] : never;
@@ -38,14 +28,6 @@
   state?: StateConfig<TContext, TEvent>;
 }
 
-<<<<<<< HEAD
-export function useMachine<TContext extends object, TEvent extends EventObject>(
-  machine: StateMachine<TContext, TEvent>,
-  options: Partial<InterpreterOptions> &
-    Partial<UseMachineOptions<TContext, TEvent>> &
-    Partial<MachineImplementationsSimplified<TContext, TEvent>> = {}
-) {
-=======
 type RestParams<
   TMachine extends AnyStateMachine
 > = AreAllImplementationsAssumedToBeProvided<
@@ -54,7 +36,7 @@
   ? [
       options: InterpreterOptions &
         UseMachineOptions<TMachine['__TContext'], TMachine['__TEvent']> &
-        InternalMachineOptions<
+        InternalMachineImplementations<
           TMachine['__TContext'],
           TMachine['__TEvent'],
           TMachine['__TResolvedTypesMeta'],
@@ -64,7 +46,7 @@
   : [
       options?: InterpreterOptions &
         UseMachineOptions<TMachine['__TContext'], TMachine['__TEvent']> &
-        InternalMachineOptions<
+        InternalMachineImplementations<
           TMachine['__TContext'],
           TMachine['__TEvent'],
           TMachine['__TResolvedTypesMeta']
@@ -84,7 +66,6 @@
   machine: TMachine,
   ...[options = {}]: RestParams<TMachine>
 ): UseMachineReturn<TMachine> {
->>>>>>> eb7856ef
   const {
     context,
     guards,
@@ -109,15 +90,10 @@
     rehydratedState ? (machine.createState(rehydratedState) as any) : undefined
   );
 
-<<<<<<< HEAD
-  const state = readable(service.getSnapshot(), (set) => {
-    service.subscribe((state) => {
-=======
   onDestroy(() => service.stop());
 
-  const state = readable(service.state, (set) => {
+  const state = readable(service.getSnapshot(), (set) => {
     return service.subscribe((state) => {
->>>>>>> eb7856ef
       if (state.changed) {
         set(state);
       }
