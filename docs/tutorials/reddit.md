# Reddit API

_Adapted from the [Redux Docs: Advanced Tutorial](https://redux.js.org/advanced/advanced-tutorial)_

Suppose we wanted to create an app that displays a selected subreddit's posts. The app should be able to:

- Have a predefined list of subreddits that the user can select from
- Load the selected subreddit
- Display the last time the selected subreddit was loaded
- Reload the selected subreddit
- Select a different subreddit at any time

The app logic and state can be modeled with a single app-level machine, as well as invoked child machines for modeling the logic of each individual subreddit. For now, let's start with a single machine.

## Modeling the App

The Reddit app we're creating can be modeled with two top-level states:

- `'idle'` - no subreddit selected yet (the initial state)
- `'selected'` - a subreddit is selected

```js {6-9}
import { createMachine, assign } from 'xstate';

const redditMachine = createMachine({
  id: 'reddit',
  initial: 'idle',
  states: {
    idle: {},
    selected: {}
  }
});
```

We also need somewhere to store the selected `subreddit`, so let's put that in [`context`](../guides/context.md):

```js {6-8}
// ...

const redditMachine = createMachine({
  id: 'reddit',
  initial: 'idle',
  context: {
    subreddit: null // none selected
  },
  states: {
    /* ... */
  }
});
```

Since a subreddit can be selected at any time, we can create a top-level transition for a `'SELECT'` event, which signals that a subreddit was selected by the user. This event will have a payload that has the selected subreddit name in `.name`:

```js
// sample SELECT event
const selectEvent = {
  type: 'SELECT', // event type
  name: 'reactjs' // subreddit name
};
```

This event will be handled at the top-level, so that whenever the `'SELECT'` event occurs, the machine will:

- [transition](../guides/transitions.md) to its child `'.selected'` state (notice the dot, which indicates a [relative target](../guides/ids.md#relative-targets))
- [assign](../guides/context.md#updating-context-with-assign) `event.name` to the `context.subreddit`

```js {10-17}
const redditMachine = createMachine({
  id: 'reddit',
  initial: 'idle',
  context: {
    subreddit: null // none selected
  },
  states: {
    /* ... */
  },
  on: {
    SELECT: {
      target: '.selected',
      actions: assign({
        subreddit: (context, event) => event.name
      })
    }
  }
});
```

## Async Flow

When a subreddit is selected (that is, when the machine is in the `'selected'` state due to a `'SELECT'` event), the machine should start loading the subreddit data. To do this, we [invoke a Promise](../guides/communication.html#invoking-promises) that will resolve with the selected subreddit data:

```js {1-7,14-17}
function invokeFetchSubreddit(context) {
  const { subreddit } = context;

  return fetch(`https://www.reddit.com/r/${subreddit}.json`)
    .then((response) => response.json())
    .then((json) => json.data.children.map((child) => child.data));
}

const redditMachine = createMachine({
  /* ... */
  states: {
    idle: {},
    selected: {
      invoke: {
        id: 'fetch-subreddit',
        src: invokeFetchSubreddit
      }
    }
  },
  on: {
    /* ... */
  }
});
```

<details>
  <summary>Why specify the invoke ID?</summary>

Specifying an `id` on the `invoke` config object allows clearer debugging and visualization, as well as the ability to send events directly to an invoked entity by its `id`.

</details>

When the `'selected'` state is entered, `invokeFetchSubreddit(...)` will be called with the current `context` and `event` (not used here) and start fetching subreddit data from the Reddit API. The promise can then take two special transitions:

- `onDone` - taken when the invoked promise resolves
- `onError` - taken when the invoked promise rejects

This is where it's helpful to have [nested (hierarchical) states](../guides/hierarchical.md). We can make 3 child states that represent when the subreddit is `'loading'`, `'loaded'` or `'failed'` (pick names appropriate to your use-cases):

```js {8-17}
const redditMachine = createMachine({
  /* ... */
  states: {
    idle: {},
    selected: {
      initial: 'loading',
      states: {
        loading: {
          invoke: {
            id: 'fetch-subreddit',
            src: invokeFetchSubreddit,
            onDone: 'loaded',
            onError: 'failed'
          }
        },
        loaded: {},
        failed: {}
      }
    }
  },
  on: {
    /* ... */
  }
});
```

Notice how we moved the `invoke` config to the `'loading'` state. This is useful because if we want to change the app logic in the future to have some sort of `'paused'` or `'canceled'` child state, the invoked promise will automatically be "canceled" since it's no longer in the `'loading'` state where it was invoked.

When the promise resolves, a special `'done.invoke.<invoke ID>'` event will be sent to the machine, containing the resolved data as `event.data`. For convenience, XState maps the `onDone` property within the `invoke` object to this special event. You can assign the resolved data to `context.posts`:

```js {18-20}
const redditMachine = createMachine({
  /* ... */
  context: {
    subreddit: null,
    posts: null
  },
  states: {
    idle: {},
    selected: {
      initial: 'loading',
      states: {
        loading: {
          invoke: {
            id: 'fetch-subreddit',
            src: invokeFetchSubreddit,
            onDone: {
              target: 'loaded',
              actions: assign({
                posts: (context, event) => event.data
              })
            },
            onError: 'failed'
          }
        },
        loaded: {},
        failed: {}
      }
    }
  },
  on: {
    /* ... */
  }
});
```

## Testing It Out

It's a good idea to test that your machine's logic matches the app logic you intended. The most straightforward way to confidently test your app logic is by writing **integration tests**. You can test against a real or mock implementation of your app logic (e.g., using real services, making API calls, etc.), you can [run the logic in an interpreter](../guides/interpretation.md) via `interpret(...)` and write an async test that finishes when the state machine reaches a certain state:

```js
import { interpret } from 'xstate';
import { assert } from 'chai';

import { redditMachine } from '../path/to/redditMachine';

describe('reddit machine (live)', () => {
  it('should load posts of a selected subreddit', (done) => {
    const redditService = interpret(redditMachine)
      .onTransition((state) => {
        // when the state finally reaches 'selected.loaded',
        // the test has succeeded.

        if (state.matches({ selected: 'loaded' })) {
          assert.isNotEmpty(state.context.posts);

          done();
        }
      })
      .start(); // remember to start the service!

    // Test that when the 'SELECT' event is sent, the machine eventually
    // reaches the { selected: 'loaded' } state with posts
    redditService.send('SELECT', { name: 'reactjs' });
  });
});
```

## Implementing the UI

From here, your app logic is self-contained in the `redditMachine` and can be used however you want, in any front-end framework, such as React, Vue, Angular, Svelte, etc.

Here's an example of how it would be [used in React with `@xstate/react`](../packages/xstate-react):

```jsx
import React from 'react';
import { useMachine } from '@xstate/react';
import { redditMachine } from '../path/to/redditMachine';

const subreddits = ['frontend', 'reactjs', 'vuejs'];

const App = () => {
  const [current, send] = useMachine(redditMachine);
  const { subreddit, posts } = current.context;

  return (
    <main>
      <header>
        <select
          onChange={(e) => {
            send('SELECT', { name: e.target.value });
          }}
        >
          {subreddits.map((subreddit) => {
            return <option key={subreddit}>{subreddit}</option>;
          })}
        </select>
      </header>
      <section>
        <h1>{current.matches('idle') ? 'Select a subreddit' : subreddit}</h1>
        {current.matches({ selected: 'loading' }) && <div>Loading...</div>}
        {current.matches({ selected: 'loaded' }) && (
          <ul>
            {posts.map((post) => (
              <li key={post.title}>{post.title}</li>
            ))}
          </ul>
        )}
      </section>
    </main>
  );
};
```

## Splitting Machines

Within the chosen UI framework, components provide natural isolation and encapsulation of logic. We can take advantage of that to organize logic and make smaller, more manageable machines.

Consider two machines:

- A `redditMachine`, which is the app-level machine, responsible for rendering the selected subreddit component
- A `subredditMachine`, which is the machine responsible for loading and displaying its specified subreddit

```js
const createSubredditMachine = (subreddit) => {
<<<<<<< HEAD
  return Machine({
=======
  return createMachine({
>>>>>>> 660c6921
    id: 'subreddit',
    initial: 'loading',
    context: {
      subreddit, // subreddit name passed in
      posts: null,
      lastUpdated: null
    },
    states: {
      loading: {
        invoke: {
          id: 'fetch-subreddit',
          src: invokeFetchSubreddit,
          onDone: {
            target: 'loaded',
            actions: assign({
              posts: (_, event) => event.data,
              lastUpdated: () => Date.now()
            })
          },
          onError: 'failure'
        }
      },
      loaded: {
        on: {
          REFRESH: 'loading'
        }
      },
      failure: {
        on: {
          RETRY: 'loading'
        }
      }
    }
  });
};
```

Notice how a lot of the logic in the original `redditMachine` was moved to the `subredditMachine`. That allows us to isolate logic to their specific domains and make the `redditMachine` more general, without being concerned with subreddit loading logic:

```js {9}
const redditMachine = createMachine({
  id: 'reddit',
  initial: 'idle',
  context: {
    subreddit: null
  },
  states: {
    idle: {},
    selected: {} // no invocations!
  },
  on: {
    SELECT: {
      target: '.selected',
      actions: assign({
        subreddit: (context, event) => event.name
      })
    }
  }
});
```

Then, in the UI framework (React, in this case), a `<Subreddit>` component can be responsible for displaying the subreddit, using the logic from the created `subredditMachine`:

```jsx
const Subreddit = ({ name }) => {
  // Only create the machine based on the subreddit name once
  const subredditMachine = useMemo(() => {
    return createSubredditMachine(name);
  }, [name]);

  const [current, send] = useMachine(subredditMachine);

  if (current.matches('failure')) {
    return (
      <div>
        Failed to load posts.{' '}
        <button onClick={(_) => send('RETRY')}>Retry?</button>
      </div>
    );
  }

  const { subreddit, posts, lastUpdated } = current.context;

  return (
    <section
      data-machine={subredditMachine.id}
      data-state={current.toStrings().join(' ')}
    >
      {current.matches('loading') && <div>Loading posts...</div>}
      {posts && (
        <>
          <header>
            <h2>{subreddit}</h2>
            <small>
              Last updated: {lastUpdated}{' '}
              <button onClick={(_) => send('REFRESH')}>Refresh</button>
            </small>
          </header>
          <ul>
            {posts.map((post) => {
              return <li key={post.id}>{post.title}</li>;
            })}
          </ul>
        </>
      )}
    </section>
  );
};
```

And the overall app can use that `<Subreddit>` component:

```jsx {8}
const App = () => {
  const [current, send] = useMachine(redditMachine);
  const { subreddit } = current.context;

  return (
    <main>
      <header>{/* ... */}</header>
      {subreddit && <Subreddit name={subreddit} key={subreddit} />}
    </main>
  );
};
```

## Using Actors

The machines we've created work, and fit our basic use-cases. However, suppose we want to support the following use-cases:

- When a subreddit is selected, it should load fully, even if a different one is selected (basic "caching")
- The user should see when a subreddit was last updated, and have the ability to refresh the subreddit.

A good mental model for this is the [Actor model](../guides/actors.md), where each individual subreddit is its own "actor" that controls its own logic based on events, whether internal or external.

## Spawning Subreddit Actors

Recall that an actor is an entity that has its own logic/behavior, and it can receive and send events to other actors.

<mermaid>
  graph TD;
  A("subreddit (reactjs)")
  B("subreddit (vuejs)")
  C("subreddit (frontend)")
  reddit-.->A;
  reddit-.->B;
  reddit-.->C;
</mermaid>

The `context` of the `redditMachine` needs to be modeled to:

- maintain a mapping of subreddits to their spawned actors
- keep track of which subreddit is currently visible

```js {4,5}
const redditMachine = createMachine({
  // ...
  context: {
    subreddits: {},
    subreddit: null
  }
  // ...
});
```

When a subreddit is selected, one of two things can happen:

1. If that subreddit actor already exists in the `context.subreddits` object, `assign()` it as the current `context.subreddit`.
2. Otherwise, `spawn()` a new subreddit actor with subreddit machine behavior from `createSubredditMachine`, assign it as the current `context.subreddit`, and save it in the `context.subreddits` object.

```js
const redditMachine = createMachine({
  // ...
  context: {
    subreddits: {},
    subreddit: null
  },
  // ...
  on: {
    SELECT: {
      target: '.selected',
      actions: assign((context, event) => {
        // Use the existing subreddit actor if one already exists
        let subreddit = context.subreddits[event.name];

        if (subreddit) {
          return {
            ...context,
            subreddit
          };
        }

        // Otherwise, spawn a new subreddit actor and
        // save it in the subreddits object
        subreddit = spawn(createSubredditMachine(event.name));

        return {
          subreddits: {
            ...context.subreddits,
            [event.name]: subreddit
          },
          subreddit
        };
      })
    }
  }
});
```

## Putting It All Together

Now that we have each subreddit encapsulated in its own "live" actor with its own logic and behavior, we can pass these actor references (or "refs") around as data. These actors created from machines are called "services" in XState. Just like any actor, events can be sent to these services, but these services can also be subscribed to. The subscriber will receive the most current state of the service whenever it's updated.

::: tip
In React, change detection is done by reference, and changes to props/state cause rerenders. An actor's reference never changes, but its internal state may change. This makes actors ideal for when top-level state needs to maintain references to spawned actors, but should _not_ rerender when a spawned actor changes (unless explicitly told to do so via an event sent to the parent).

In other words, spawned child actors updating will _not_ cause unnecessary rerenders. 🎉
:::

```jsx
// ./Subreddit.jsx

const Subreddit = ({ service }) => {
  const [current, send] = useService(service);

  // ... same code as previous Subreddit component
};
```

```jsx
// ./App.jsx

const App = () => {
  const [current, send] = useMachine(redditMachine);
  const { subreddit } = current.context;

  return (
    <main>
      {/* ... */}
      {subreddit && <Subreddit service={subreddit} key={subreddit.id} />}
    </main>
  );
};
```

The differences between using the actor model above and just using machines with a component hierarchy (e.g., with React) are:

- The data flow and logic hierarchy live in the XState services, not in the components. This is important when the subreddit needs to continue loading, even when its `<Subreddit>` component may be unmounted.
- The UI framework layer (e.g., React) becomes a plain view layer; logic and side-effects are not tied directly to the UI, except where it is appropriate.
- The `redditMachine` → `subredditMachine` actor hierarchy is "self-sustaining", and allows for the logic to be transferred to any UI framework, or even no framework at all!

## React Demo

<iframe src="https://codesandbox.io/embed/xstate-react-reddit-example-with-actors-5g9nu?fontsize=14" title="XState React Reddit Example with Actors" allow="geolocation; microphone; camera; midi; vr; accelerometer; gyroscope; payment; ambient-light-sensor; encrypted-media; usb" style="width:100%; height:500px; border:0; border-radius: 4px; overflow:hidden;" sandbox="allow-modals allow-forms allow-popups allow-scripts allow-same-origin"></iframe>

## Vue Demo

Unsurprisingly, the same machines can be used in a Vue app that exhibits the exact same behavior (thanks to [Chris Hannaby](https://github.com/chrishannaby)):

<iframe
  src="https://codesandbox.io/embed/xstate-vue-reddit-example-with-actors-uvu14?fontsize=14"
  style="width:100%; height:500px; border:0; border-radius: 4px; overflow:hidden;"
  title="XState Vue Reddit Example with Actors"
  allow="geolocation; microphone; camera; midi; vr; accelerometer; gyroscope; payment; ambient-light-sensor; encrypted-media; usb"
  sandbox="allow-modals allow-forms allow-popups allow-scripts allow-same-origin"
></iframe><|MERGE_RESOLUTION|>--- conflicted
+++ resolved
@@ -285,11 +285,7 @@
 
 ```js
 const createSubredditMachine = (subreddit) => {
-<<<<<<< HEAD
-  return Machine({
-=======
   return createMachine({
->>>>>>> 660c6921
     id: 'subreddit',
     initial: 'loading',
     context: {
