{
  "name": "xstate-monorepo",
  "private": true,
  "description": "Finite State Machines and Statecharts for the Modern Web.",
  "workspaces": {
    "packages": [
      "packages/*",
      "packages/xstate-viz/example"
    ]
  },
  "preconstruct": {
    "packages": [
      "packages/!(xstate-dev)"
    ],
    "globals": {
      "react": "React"
    }
  },
  "scripts": {
    "preinstall": "node ./scripts/ensure-yarn.js",
    "postinstall": "manypkg check && preconstruct dev",
    "build": "preconstruct build",
    "fix": "manypkg fix",
    "typecheck": "tsc",
    "test": "jest",
    "test:core": "jest packages/core",
    "typedoc": "cd ./packages/core && typedoc --excludePrivate --mode file --out ./api --target es6 --moduleResolution node ./src",
    "typedoc:publish": "npm run typedoc && gh-pages --dist ./packages/core/api --dest ./api",
    "changeset": "changeset",
    "prerelease": "npm run typecheck && npm run test && npm run build",
    "release": "changeset publish"
  },
  "repository": {
    "type": "git",
    "url": "git+https://github.com/davidkpiano/xstate.git"
  },
  "author": "David Khourshid <davidkpiano@gmail.com>",
  "license": "MIT",
  "bugs": {
    "url": "https://github.com/davidkpiano/xstate/issues"
  },
  "homepage": "https://github.com/davidkpiano/xstate#readme",
  "dependencies": {
    "@actions/exec": "^1.0.2",
    "@babel/core": "^7.8.4",
    "@babel/plugin-proposal-class-properties": "^7.8.3",
    "@babel/preset-env": "^7.8.4",
    "@babel/preset-react": "^7.8.3",
    "@babel/preset-typescript": "^7.8.3",
    "@changesets/changelog-github": "^0.2.6",
    "@changesets/cli": "^2.9.1",
    "@manypkg/cli": "^0.16.1",
    "@preconstruct/cli": "^1.1.27",
    "@testing-library/jest-dom": "^5.11.9",
    "@testing-library/vue": "^6.4.0",
    "@types/jest": "^24.0.23",
    "@types/json-schema": "^7.0.7",
    "@types/node": "^12.11.1",
    "@types/use-subscription": "^1.0.0",
<<<<<<< HEAD
    "@vue/compiler-sfc": "^3.0.7",
    "@vuepress/plugin-google-analytics": "^1.2.0",
    "babel-core": "^7.0.0-bridge.0",
    "cpy-cli": "^2.0.0",
=======
>>>>>>> 660c6921
    "gh-pages": "^2.0.1",
    "husky": "^3.1.0",
    "jest": "^26.6.3",
    "jest-config": "^25.1.0",
    "jest-regex-util": "^25.1.0",
    "jest-watch-typeahead": "^0.6.1",
    "jsdom": "^14.0.0",
    "jsdom-global": "^3.0.2",
    "lerna-alias": "3.0.3-0",
    "lint-staged": "^8.2.1",
    "markdown-it-codesandbox-embed": "^0.1.0",
    "patch-package": "^6.2.2",
    "prettier": "^2.0.2",
    "spawn-command": "0.0.2-1",
    "ts-jest": "^26.4.0",
    "tslint": "^5.11.0",
    "typedoc": "^0.17.4",
    "typescript": "^4.1.2",
<<<<<<< HEAD
    "vue": "^3.0.7",
    "vue-jest": "5.0.0-alpha.7",
    "vuepress": "^1.2.0",
    "vuepress-plugin-export": "^0.2.0",
=======
>>>>>>> 660c6921
    "webpack-dev-middleware": "^3.6.0"
  },
  "husky": {
    "hooks": {
      "pre-commit": "lint-staged"
    }
  },
  "lint-staged": {
    "*.{ts,tsx,js,json,md}": [
      "prettier --write",
      "git add"
    ]
  }
}<|MERGE_RESOLUTION|>--- conflicted
+++ resolved
@@ -57,13 +57,7 @@
     "@types/json-schema": "^7.0.7",
     "@types/node": "^12.11.1",
     "@types/use-subscription": "^1.0.0",
-<<<<<<< HEAD
-    "@vue/compiler-sfc": "^3.0.7",
-    "@vuepress/plugin-google-analytics": "^1.2.0",
-    "babel-core": "^7.0.0-bridge.0",
-    "cpy-cli": "^2.0.0",
-=======
->>>>>>> 660c6921
+    "@vue/compiler-sfc": "^3.0.11",
     "gh-pages": "^2.0.1",
     "husky": "^3.1.0",
     "jest": "^26.6.3",
@@ -82,13 +76,8 @@
     "tslint": "^5.11.0",
     "typedoc": "^0.17.4",
     "typescript": "^4.1.2",
-<<<<<<< HEAD
-    "vue": "^3.0.7",
-    "vue-jest": "5.0.0-alpha.7",
-    "vuepress": "^1.2.0",
-    "vuepress-plugin-export": "^0.2.0",
-=======
->>>>>>> 660c6921
+    "vue": "^3.0.11",
+    "vue-jest": "^3.0.7",
     "webpack-dev-middleware": "^3.6.0"
   },
   "husky": {
