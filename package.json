--- conflicted
+++ resolved
@@ -55,12 +55,8 @@
     "@babel/preset-typescript": "^7.8.3",
     "@changesets/changelog-github": "^0.2.6",
     "@changesets/cli": "^2.9.1",
-<<<<<<< HEAD
-    "@manypkg/cli": "^0.13.0",
     "@preconstruct/cli": "^1.1.27",
-=======
     "@manypkg/cli": "^0.16.1",
->>>>>>> 326b28d2
     "@types/jest": "^24.0.23",
     "@types/node": "^12.11.1",
     "@types/use-subscription": "^1.0.0",
@@ -84,12 +80,8 @@
     "ts-jest": "^26.4.0",
     "tslint": "^5.11.0",
     "typedoc": "^0.17.4",
-<<<<<<< HEAD
-    "typescript": "^4.0.3",
+    "typescript": "^4.1.2",
     "vue-jest": "^3.0.6",
-=======
-    "typescript": "^4.1.2",
->>>>>>> 326b28d2
     "vuepress": "^1.2.0",
     "vuepress-plugin-export": "^0.2.0",
     "webpack-dev-middleware": "^3.6.0"
