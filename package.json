{
  "name": "xstate-monorepo",
  "private": true,
  "description": "Finite State Machines and Statecharts for the Modern Web.",
  "workspaces": {
    "packages": [
      "packages/*"
    ]
  },
  "preconstruct": {
    "packages": [
      "packages/!(xstate-dev)"
    ],
    "globals": {
      "react": "React"
    }
  },
  "scripts": {
    "preinstall": "node ./scripts/ensure-yarn.js",
    "postinstall": "patch-package && manypkg check && preconstruct dev",
    "build": "preconstruct build",
    "fix": "manypkg fix",
    "typecheck": "tsc",
    "test": "jest",
    "test:core": "jest packages/core",
    "dev": "node ./scripts/dev.js",
    "changeset": "changeset",
<<<<<<< HEAD
    "prerelease": "npm run typecheck && npm run test && npm run build",
=======
>>>>>>> e58857fb
    "release": "changeset publish",
    "version": "changeset version && node ./scripts/bump-peer-dep-ranges.js"
  },
  "repository": {
    "type": "git",
    "url": "git+https://github.com/statelyai/xstate.git"
  },
  "author": "David Khourshid <davidkpiano@gmail.com>",
  "license": "MIT",
  "bugs": {
    "url": "https://github.com/statelyai/xstate/issues"
  },
  "homepage": "https://github.com/statelyai/xstate#readme",
  "dependencies": {
    "@actions/exec": "^1.0.2",
    "@babel/core": "^7.16.5",
    "@babel/plugin-proposal-class-properties": "^7.16.5",
    "@babel/preset-env": "^7.16.5",
    "@babel/preset-react": "^7.16.5",
    "@babel/preset-typescript": "^7.16.5",
    "@changesets/changelog-github": "^0.4.2",
    "@changesets/cli": "^2.19.0",
    "@manypkg/cli": "^0.16.1",
    "@manypkg/get-packages": "^1.1.3",
    "@preconstruct/cli": "^2.1.0",
    "@testing-library/jest-dom": "^5.11.9",
    "@testing-library/vue": "^6.4.0",
    "@types/jest": "^24.0.23",
    "@types/json-schema": "^7.0.7",
    "@types/node": "^12.11.1",
    "@types/use-subscription": "^1.0.0",
    "@vue/compiler-sfc": "^3.0.11",
    "@vue/vue3-jest": "^26.0.1",
    "babel-jest": "^26",
    "gh-pages": "^2.0.1",
    "husky": "^3.1.0",
    "jest": "^26.6.3",
    "jest-config": "^25.1.0",
    "jest-regex-util": "^25.1.0",
    "jest-watch-typeahead": "^0.6.1",
    "jsdom": "^14.0.0",
    "jsdom-global": "^3.0.2",
    "lerna-alias": "3.0.3-0",
    "lint-staged": "^8.2.1",
    "markdown-it-codesandbox-embed": "^0.1.0",
    "patch-package": "^6.2.2",
    "prettier": "^2.0.2",
    "spawn-command": "0.0.2-1",
    "tslib": "^2.3.1",
    "tslint": "^5.11.0",
    "typescript": "^4.5.2",
    "vue": "^3.0.11",
    "webpack-dev-middleware": "^3.6.0"
  },
  "resolutions": {
    "**/tslib": "^2.3.1"
  },
  "husky": {
    "hooks": {
      "pre-commit": "lint-staged"
    }
  },
  "lint-staged": {
    "*.{ts,tsx,js,jsx,json,md,mdx}": [
      "prettier --write",
      "git add"
    ]
  }
}<|MERGE_RESOLUTION|>--- conflicted
+++ resolved
@@ -25,10 +25,6 @@
     "test:core": "jest packages/core",
     "dev": "node ./scripts/dev.js",
     "changeset": "changeset",
-<<<<<<< HEAD
-    "prerelease": "npm run typecheck && npm run test && npm run build",
-=======
->>>>>>> e58857fb
     "release": "changeset publish",
     "version": "changeset version && node ./scripts/bump-peer-dep-ranges.js"
   },
